--- conflicted
+++ resolved
@@ -98,14 +98,13 @@
 
     bool processGapMsg(GUID_t &writerGUID, SequenceNumber_t &gapStart, SequenceNumberSet_t &gapList);
 
-<<<<<<< HEAD
     /**
      * This method is called when a new change is received. This method calls the received_change of the History
      * and depending on the implementation performs different actions.
      * @param a_change Pointer of the change to add.
      * @return True if added.
      */
-    bool change_received(CacheChange_t* a_change, boost::unique_lock<boost::recursive_mutex> &lock);
+    bool change_received(CacheChange_t* a_change, std::unique_lock<std::recursive_mutex> &lock);
 
     /**
      * Read the next unread CacheChange_t from the history
@@ -127,36 +126,6 @@
      * @return Number of matched writers
      */
     inline size_t getMatchedWritersSize() const {return m_matched_writers.size();};
-=======
-	/**
-	 * This method is called when a new change is received. This method calls the received_change of the History
-	 * and depending on the implementation performs different actions.
-	 * @param a_change Pointer of the change to add.
-	 * @return True if added.
-	 */
-	bool change_received(CacheChange_t* a_change, std::unique_lock<std::recursive_mutex> &lock);
-
-	/**
-	 * Read the next unread CacheChange_t from the history
-	 * @param change Pointer to pointer of CacheChange_t
-	 * @param wpout Pointer to pointer of the matched writer proxy
-	 * @return True if read.
-	 */
-	bool nextUnreadCache(CacheChange_t** change,WriterProxy** wpout=nullptr);
-	/**
-	 * Take the next CacheChange_t from the history;
-	 * @param change Pointer to pointer of CacheChange_t
-	 * @param wpout Pointer to pointer of the matched writer proxy
-	 * @return True if read.
-	 */
-	bool nextUntakenCache(CacheChange_t** change,WriterProxy** wpout=nullptr);
-
-	/**
-	 * Get the number of matched writers
-	 * @return Number of matched writers
-	 */
-	inline size_t getMatchedWritersSize() const {return m_matched_writers.size();};
->>>>>>> 84cfb2f6
 
     /*!
      * @brief Returns there is a clean state with all Writers.
