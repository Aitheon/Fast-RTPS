--- conflicted
+++ resolved
@@ -20,40 +20,24 @@
 using namespace boost::asio;
 
 namespace eprosima{
-    namespace fastrtps{
-        namespace rtps{
+namespace fastrtps{
+namespace rtps{
 
 ThroughputController::ThroughputController(const ThroughputControllerDescriptor& descriptor, const RTPSWriter* associatedWriter):
-<<<<<<< HEAD
-    mSize(descriptor.size),
+    mBytesPerPeriod(descriptor.bytesPerPeriod),
     mAccumulatedPayloadSize(0),
-    mTimeMS(descriptor.timeMS),
+    mPeriodMillisecs(descriptor.periodMillisecs),
     mAssociatedParticipant(nullptr),
     mAssociatedWriter(associatedWriter)
-=======
-   mBytesPerPeriod(descriptor.bytesPerPeriod),
-   mAccumulatedPayloadSize(0),
-   mPeriodMillisecs(descriptor.periodMillisecs),
-   mAssociatedParticipant(nullptr),
-   mAssociatedWriter(associatedWriter)
->>>>>>> f1ad9e72
 {
 }
 
 ThroughputController::ThroughputController(const ThroughputControllerDescriptor& descriptor, const RTPSParticipantImpl* associatedParticipant):
-<<<<<<< HEAD
-    mSize(descriptor.size),
+    mBytesPerPeriod(descriptor.bytesPerPeriod),
     mAccumulatedPayloadSize(0),
-    mTimeMS(descriptor.timeMS),
+    mPeriodMillisecs(descriptor.periodMillisecs),
     mAssociatedParticipant(associatedParticipant),
     mAssociatedWriter(nullptr)
-=======
-   mBytesPerPeriod(descriptor.bytesPerPeriod),
-   mAccumulatedPayloadSize(0),
-   mPeriodMillisecs(descriptor.periodMillisecs),
-   mAssociatedParticipant(associatedParticipant),
-   mAssociatedWriter(nullptr)
->>>>>>> f1ad9e72
 {
 }
 
@@ -67,7 +51,6 @@
 
 void ThroughputController::operator()(vector<CacheChangeForGroup_t>& changes)
 {
-<<<<<<< HEAD
     std::unique_lock<std::recursive_mutex> scopedLock(mThroughputControllerMutex);
 
     uint32_t accumulatedPayloadSizeBeforeControllering = mAccumulatedPayloadSize;
@@ -77,7 +60,7 @@
         auto& change = changes[clearedChanges];
         if (change.isFragmented())
         {
-            unsigned int fittingFragments = min((mSize - mAccumulatedPayloadSize) / change.getChange()->getFragmentSize(),
+            unsigned int fittingFragments = min((mBytesPerPeriod - mAccumulatedPayloadSize) / change.getChange()->getFragmentSize(),
                     static_cast<uint32_t>(change.getFragmentsClearedForSending().set.size()));
 
             if (fittingFragments)
@@ -96,7 +79,7 @@
         }
         else
         {
-            bool fits = (mAccumulatedPayloadSize + change.getChange()->serializedPayload.length) <= mSize;
+            bool fits = (mAccumulatedPayloadSize + change.getChange()->serializedPayload.length) <= mBytesPerPeriod;
 
             if (fits)
             {
@@ -112,57 +95,10 @@
     if (mAccumulatedPayloadSize != accumulatedPayloadSizeBeforeControllering)
         ScheduleRefresh(mAccumulatedPayloadSize - accumulatedPayloadSizeBeforeControllering);
     changes.erase(changes.begin() + clearedChanges, changes.end());
-=======
-   std::unique_lock<std::recursive_mutex> scopedLock(mThroughputControllerMutex);
-
-   uint32_t accumulatedPayloadSizeBeforeControllering = mAccumulatedPayloadSize;
-   unsigned int clearedChanges = 0;
-   while (clearedChanges < changes.size())
-   {
-      auto& change = changes[clearedChanges];
-      if (change.isFragmented())
-      {
-         unsigned int fittingFragments = min((mBytesPerPeriod - mAccumulatedPayloadSize) / change.getChange()->getFragmentSize(),
-                                              static_cast<uint32_t>(change.getFragmentsClearedForSending().set.size()));
-
-         if (fittingFragments)
-         {
-            mAccumulatedPayloadSize += fittingFragments * change.getChange()->getFragmentSize();
-
-            auto limitedFragments = change.getFragmentsClearedForSending();
-            while (limitedFragments.set.size() > fittingFragments)
-               limitedFragments.set.erase(std::prev(limitedFragments.set.end())); // remove biggest fragment
-
-            change.setFragmentsClearedForSending(limitedFragments);
-            clearedChanges++;
-         }
-         else
-            break;
-      }
-      else
-      {
-         bool fits = (mAccumulatedPayloadSize + change.getChange()->serializedPayload.length) <= mBytesPerPeriod;
-
-         if (fits)
-         {
-            mAccumulatedPayloadSize += change.getChange()->serializedPayload.length;
-            clearedChanges++;
-         }
-         else
-            break;
-      }
-   }
-
-
-   if (mAccumulatedPayloadSize != accumulatedPayloadSizeBeforeControllering)
-      ScheduleRefresh(mAccumulatedPayloadSize - accumulatedPayloadSizeBeforeControllering);
-   changes.erase(changes.begin() + clearedChanges, changes.end());
->>>>>>> f1ad9e72
 }
 
 void ThroughputController::ScheduleRefresh(uint32_t sizeToRestore)
 {
-<<<<<<< HEAD
     shared_ptr<deadline_timer> throwawayTimer(make_shared<deadline_timer>(*FlowController::ControllerService));
     auto refresh = [throwawayTimer, this, sizeToRestore]
         (const boost::system::error_code& error)
@@ -181,32 +117,10 @@
             }
         };
 
-    throwawayTimer->expires_from_now(boost::posix_time::milliseconds(mTimeMS));
+    throwawayTimer->expires_from_now(boost::posix_time::milliseconds(mPeriodMillisecs));
     throwawayTimer->async_wait(refresh);
-=======
-   shared_ptr<deadline_timer> throwawayTimer(make_shared<deadline_timer>(*FlowController::ControllerService));
-   auto refresh = [throwawayTimer, this, sizeToRestore]
-                   (const boost::system::error_code& error)
-   {
-      if ((error != boost::asio::error::operation_aborted) &&
-          FlowController::IsListening(this))
-      {
-         std::unique_lock<std::recursive_mutex> scopedLock(mThroughputControllerMutex);
-         throwawayTimer->cancel();
-         mAccumulatedPayloadSize = sizeToRestore > mAccumulatedPayloadSize ? 0 : mAccumulatedPayloadSize - sizeToRestore;
-         
-         if (mAssociatedWriter)
-            AsyncWriterThread::wakeUp(mAssociatedWriter);
-         else if (mAssociatedParticipant)
-            AsyncWriterThread::wakeUp(mAssociatedParticipant);
-      }
-   };
-
-   throwawayTimer->expires_from_now(boost::posix_time::milliseconds(mPeriodMillisecs));
-   throwawayTimer->async_wait(refresh);
->>>>>>> f1ad9e72
 }
 
-        } // namespace rtps
-    } // namespace fastrtps
+} // namespace rtps
+} // namespace fastrtps
 } // namespace eprosima