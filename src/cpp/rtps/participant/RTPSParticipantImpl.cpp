/*************************************************************************
 * Copyright (c) 2014 eProsima. All rights reserved.
 *
 * This copy of eProsima Fast RTPS is licensed to you under the terms described in the
 * FASTRTPS_LIBRARY_LICENSE file included in this distribution.
 *
 *************************************************************************/

/**
 * @file RTPSParticipant.cpp
 *
 */

#include "RTPSParticipantImpl.h"

#include <fastrtps/rtps/resources/ResourceSend.h>
#include <fastrtps/rtps/resources/ResourceEvent.h>
#include "../resources/AsyncWriterThread.h"
#include <fastrtps/rtps/resources/ListenResource.h>

#include <fastrtps/rtps/messages/MessageReceiver.h>

#include <fastrtps/rtps/writer/StatelessWriter.h>
#include <fastrtps/rtps/writer/StatefulWriter.h>

#include <fastrtps/rtps/reader/StatelessReader.h>
#include <fastrtps/rtps/reader/StatefulReader.h>

#include <fastrtps/rtps/participant/RTPSParticipant.h>
#include <fastrtps/transport/UDPv4Transport.h>

#include <fastrtps/rtps/RTPSDomain.h>

#include <fastrtps/rtps/builtin/BuiltinProtocols.h>
#include <fastrtps/rtps/builtin/discovery/participant/PDPSimple.h>

#include <fastrtps/utils/IPFinder.h>
#include <fastrtps/utils/eClock.h>

#include <boost/thread.hpp>
#include <boost/interprocess/sync/interprocess_semaphore.hpp>
#include <boost/thread/recursive_mutex.hpp>
#include <boost/thread/lock_guard.hpp>

//#include <fastrtps/utils/RTPSLog.h>



namespace eprosima {
namespace fastrtps{
namespace rtps {


static const char* const CLASS_NAME = "RTPSParticipantImpl";

static EntityId_t TrustedWriter(const EntityId_t& reader)
{
	if(reader == c_EntityId_SPDPReader) return c_EntityId_SPDPWriter;
	if(reader == c_EntityId_SEDPPubReader) return c_EntityId_SEDPPubWriter;
	if(reader == c_EntityId_SEDPSubReader) return c_EntityId_SEDPSubWriter;
	if(reader == c_EntityId_ReaderLiveliness) return c_EntityId_WriterLiveliness;

	return c_EntityId_Unknown;
}

Locator_t RTPSParticipantImpl::applyLocatorAdaptRule(Locator_t loc){
	switch (loc.kind){
	case LOCATOR_KIND_UDPv4:
		//This is a completely made up rule
		loc.port += 10;
		break;
	case LOCATOR_KIND_UDPv6:
		//TODO - Define the rest of rules
		break;
	}
	return loc;
}

RTPSParticipantImpl::RTPSParticipantImpl(const RTPSParticipantAttributes& PParam,
		const GuidPrefix_t& guidP,
		RTPSParticipant* par,
		RTPSParticipantListener* plisten):	m_guid(guidP,c_EntityId_RTPSParticipant),
				mp_event_thr(nullptr),
                async_writers_thread_(nullptr),
				mp_builtinProtocols(nullptr),
				mp_ResourceSemaphore(new boost::interprocess::interprocess_semaphore(0)),
				IdCounter(0),
				mp_participantListener(plisten),
				mp_userParticipant(par),
				mp_mutex(new boost::recursive_mutex()),
				m_threadID(0)

{
   UDPv4Transport::TransportDescriptor descriptor; 
   descriptor.sendBufferSize = m_att.listenSocketBufferSize;
   descriptor.receiveBufferSize = m_att.listenSocketBufferSize;
   m_network_Factory.RegisterTransport<UDPv4Transport>(descriptor);
   
	//const char* const METHOD_NAME = "RTPSParticipantImpl";
	boost::lock_guard<boost::recursive_mutex> guard(*mp_mutex);
	mp_userParticipant->mp_impl = this;
	m_att = PParam;
	Locator_t loc;
	loc.port = PParam.defaultSendPort;
	mp_event_thr = new ResourceEvent();
	mp_event_thr->init_thread(this);
    async_writers_thread_ = new AsyncWriterThread();
	bool hasLocatorsDefined = true;
	//If no default locators are defined we define some.
	/* The reasoning here is the following.
		If the parameters of the RTPS Participant don't hold default listening locators for the creation
		of Endpoints, we make some for Unicast only.
		If there is at least one listen locator of any kind, we do not create any default ones.
		If there are no sending locators defined, we create default ones for the transports we implement.
	*/
	if(m_att.defaultUnicastLocatorList.empty() && m_att.defaultMulticastLocatorList.empty())
	{
		//Default Unicast Locators in case they have not been provided
		/* INSERT DEFAULT UNICAST LOCATORS FOR THE PARTICIPANT */
		hasLocatorsDefined = false;
		Locator_t loc2;

		LocatorList_t loclist;
		IPFinder::getIP4Address(&loclist);
		for(auto it=loclist.begin();it!=loclist.end();++it){
			(*it).port=m_att.port.portBase+
				m_att.port.domainIDGain*PParam.builtin.domainId+
				m_att.port.offsetd3+
				m_att.port.participantIDGain*m_att.participantID;
			(*it).kind = LOCATOR_KIND_UDPv4;

			m_att.defaultUnicastLocatorList.push_back((*it));
		}
		// FIXME -- We have to  discuss the rules for deafult locator assignment for each transport
		loc2.port= m_att.port.portBase+
				m_att.port.domainIDGain*PParam.builtin.domainId+
				m_att.port.offsetd3+
				m_att.port.participantIDGain*m_att.participantID;
		loc2.set_IP4_address(239,255,1,4);
      m_att.defaultMulticastLocatorList.push_back(loc2);
		/* INSERT DEFAULT MULTICAST LOCATORS FOR THE PARTICIPANT */
	}

	/*	
		Since nothing guarantees the correct creation of the Resources on the Locators we have specified, and 
		in order to maintain synchrony between the defaultLocator list and the actuar ReceiveResources,
		We create the resources for these Locators now. Furthermore, in case these resources are taken, 
		we create them on another Locator and then update de defaultList.
	*/
	createReceiverResources(m_att.defaultUnicastLocatorList, true);
	
	if(!hasLocatorsDefined)
		//logInfo(RTPS_PARTICIPANT,m_att.getName()<<" Created with NO default Unicast Locator List, adding Locators: "<<m_att.defaultUnicastLocatorList);

	//Multicast
	createReceiverResources(m_att.defaultMulticastLocatorList, true);
	
	//Check if defaultOutLocatorsExist, create some if they don't
	hasLocatorsDefined = true;
	if (m_att.defaultOutLocatorList.empty()){
		hasLocatorsDefined = false;
		Locator_t SendLocator;
		/*TODO - Fill with desired default Send Locators for our transports*/
		//Warning - Mock rule being used (and only for IPv4)!
		SendLocator.port = m_att.port.portBase +
			m_att.port.domainIDGain*PParam.builtin.domainId +
			m_att.port.offsetd3 +
			m_att.port.participantIDGain*m_att.participantID + 50;
		SendLocator.kind = LOCATOR_KIND_UDPv4;
		m_att.defaultOutLocatorList.push_back(SendLocator);
	}
	//Create the default sendResources - For the same reason as in the ReceiverResources
	std::vector<SenderResource > newSenders;
	std::vector<SenderResource > newSendersBuffer;
	LocatorList_t defcopy = m_att.defaultOutLocatorList;
	for (auto it = defcopy.begin(); it != defcopy.end(); ++it){
		/* Try to build resources with that specific Locator*/
		newSendersBuffer = m_network_Factory.BuildSenderResources((*it));
		while (newSendersBuffer.empty()){
			//No ReceiverResources have been added, therefore we have to change the Locator 
			(*it) = applyLocatorAdaptRule(*it);			//Mutate the Locator to find a suitable rule. Overwrite the old one as it is useless now.
			newSendersBuffer = m_network_Factory.BuildSenderResources((*it));
		}
		//Now we DO have resources, and the new locator is already replacing the old one.
		for(auto mit= newSendersBuffer.begin(); mit!= newSendersBuffer.end(); ++mit){
			newSenders.push_back(std::move(*mit));	
		}
		
		//newSenders.insert(newSenders.end(), newSendersBuffer.begin(), newSendersBuffer.end());
		newSendersBuffer.clear();
	}
	for(auto mit=newSenders.begin(); mit!=newSenders.end();++mit){
		m_senderResource.push_back(std::move(*mit));
	}
	//m_senderResource.insert(m_senderResource.end(), newSenders.begin(), newSenders.end());
	m_att.defaultOutLocatorList = defcopy;

	if (!hasLocatorsDefined)
		//logInfo(RTPS_PARTICIPANT, m_att.getName() << " Created with NO default Send Locator List, adding Locators: " << m_att.defaultOutLocatorList);

	//logInfo(RTPS_PARTICIPANT,"RTPSParticipant \"" <<  m_att.getName() << "\" with guidPrefix: " <<m_guid.guidPrefix);
	//START BUILTIN PROTOCOLS
	mp_builtinProtocols = new BuiltinProtocols();
	if(!mp_builtinProtocols->initBuiltinProtocols(this,m_att.builtin))
	{
		//logWarning(RTPS_PARTICIPANT, "The builtin protocols were not corecctly initialized");
	}
	//eClock::my_sleep(300);
}


RTPSParticipantImpl::~RTPSParticipantImpl()
{
	//const char* const METHOD_NAME = "~RTPSParticipantImpl";
	//logInfo(RTPS_PARTICIPANT,"removing "<<this->getGuid());


	while(m_userReaderList.size()>0)
		RTPSDomain::removeRTPSReader(*m_userReaderList.begin());

	while(m_userWriterList.size()>0)
		RTPSDomain::removeRTPSWriter(*m_userWriterList.begin());

	//Destruct ReceiverResources
   for (auto& block : m_receiverResourcelist)
   {
      block.resourceAlive = false;
      block.Receiver.Abort();
      block.m_thread->join();
   }

   m_receiverResourcelist.clear();
	delete(this->mp_builtinProtocols);
	delete(this->mp_ResourceSemaphore);
	delete(this->mp_userParticipant);

<<<<<<< HEAD
	//Destruct SenderResources
//	for (auto it = m_senderResource.begin(); it != m_senderResource.end(); ++it)
//		delete(*it);

	m_senderResource.clear();
=======
    delete(this->async_writers_thread_);
	delete(this->mp_send_thr);
>>>>>>> b5b8b6da
	delete(this->mp_event_thr);
	delete(this->mp_mutex);
}

/*
 *
 * MAIN RTPSParticipant IMPL API
 *
 */


bool RTPSParticipantImpl::createWriter(RTPSWriter** WriterOut,
		WriterAttributes& param,WriterHistory* hist,WriterListener* listen, const EntityId_t& entityId,bool isBuiltin)
{
	//const char* const METHOD_NAME = "createWriter";
	std::string type = (param.endpoint.reliabilityKind == RELIABLE) ? "RELIABLE" :"BEST_EFFORT";
	//logInfo(RTPS_PARTICIPANT," of type " << type,C_B_YELLOW);
	EntityId_t entId;
	if(entityId== c_EntityId_Unknown)
	{
		if(param.endpoint.topicKind == NO_KEY)
			entId.value[3] = 0x03;
		else if(param.endpoint.topicKind == WITH_KEY)
			entId.value[3] = 0x02;
		uint32_t idnum;
		if(param.endpoint.getEntityID()>0)
			idnum = param.endpoint.getEntityID();
		else
		{
			IdCounter++;
			idnum = IdCounter;
		}

		octet* c = (octet*)&idnum;
		entId.value[2] = c[0];
		entId.value[1] = c[1];
		entId.value[0] = c[2];
		if(this->existsEntityId(entId,WRITER))
		{
			//logError(RTPS_PARTICIPANT,"A writer with the same entityId already exists in this RTPSParticipant");
			return false;
		}
	}
	else
	{
		entId = entityId;
	}
	if(!param.endpoint.unicastLocatorList.isValid())
	{
		//logError(RTPS_PARTICIPANT,"Unicast Locator List for Writer contains invalid Locator");
		return false;
	}
	if(!param.endpoint.multicastLocatorList.isValid())
	{
		//logError(RTPS_PARTICIPANT,"Multicast Locator List for Writer contains invalid Locator");
		return false;
	}

	RTPSWriter* SWriter = nullptr;
	GUID_t guid(m_guid.guidPrefix,entId);
	if(param.endpoint.reliabilityKind == BEST_EFFORT)
		SWriter = (RTPSWriter*)new StatelessWriter(this,guid,param,hist,listen);
	else if(param.endpoint.reliabilityKind == RELIABLE)
		SWriter = (RTPSWriter*)new StatefulWriter(this,guid,param,hist,listen);

	if(SWriter==nullptr)
		return false;

<<<<<<< HEAD
	//SWriter->setListener(inlisten);
	//SWriter->setQos(param.qos,true);

	//Create SenderResources for this new Writer. 
	createSendResources((Endpoint *)SWriter);
=======
>>>>>>> b5b8b6da
	if(param.endpoint.reliabilityKind == RELIABLE)
	{
		if (!createAndAssociateReceiverswithEndpoint((Endpoint *)SWriter))
		{
			delete(SWriter);
			return false;
		}
	}

    // Check asynchornous thread is running.
    if(SWriter->isAsync())
    {
        async_writers_thread_->addWriter(SWriter);
    }

	boost::lock_guard<boost::recursive_mutex> guard(*mp_mutex);
	m_allWriterList.push_back(SWriter);
	if(!isBuiltin)
		m_userWriterList.push_back(SWriter);
	*WriterOut = SWriter;
	return true;
}


bool RTPSParticipantImpl::createReader(RTPSReader** ReaderOut,
		ReaderAttributes& param,ReaderHistory* hist,ReaderListener* listen, const EntityId_t& entityId,bool isBuiltin, bool enable)
{
	//const char* const METHOD_NAME = "createReader";
	std::string type = (param.endpoint.reliabilityKind == RELIABLE) ? "RELIABLE" :"BEST_EFFORT";
	//logInfo(RTPS_PARTICIPANT," of type " << type,C_B_YELLOW);
	EntityId_t entId;
	if(entityId== c_EntityId_Unknown)
	{
		if(param.endpoint.topicKind == NO_KEY)
			entId.value[3] = 0x04;
		else if(param.endpoint.topicKind == WITH_KEY)
			entId.value[3] = 0x07;
		uint32_t idnum;
		if(param.endpoint.getEntityID()>0)
			idnum = param.endpoint.getEntityID();
		else
		{
			IdCounter++;
			idnum = IdCounter;
		}

		octet* c = (octet*)&idnum;
		entId.value[2] = c[0];
		entId.value[1] = c[1];
		entId.value[0] = c[2];
		if(this->existsEntityId(entId,WRITER))
		{
			//logError(RTPS_PARTICIPANT,"A reader with the same entityId already exists in this RTPSParticipant");
			return false;
		}
	}
	else
	{
		entId = entityId;
	}
	if(!param.endpoint.unicastLocatorList.isValid())
	{
		//logError(RTPS_PARTICIPANT,"Unicast Locator List for Reader contains invalid Locator");
		return false;
	}
	if(!param.endpoint.multicastLocatorList.isValid())
	{
		//logError(RTPS_PARTICIPANT,"Multicast Locator List for Reader contains invalid Locator");
		return false;
	}
	RTPSReader* SReader = nullptr;
	GUID_t guid(m_guid.guidPrefix,entId);
	if(param.endpoint.reliabilityKind == BEST_EFFORT)
		SReader = (RTPSReader*)new StatelessReader(this,guid,param,hist,listen);
	else if(param.endpoint.reliabilityKind == RELIABLE)
		SReader = (RTPSReader*)new StatefulReader(this,guid,param,hist,listen);

	if(SReader==nullptr)
		return false;

	//SReader->setListener(inlisten);
	//SReader->setQos(param.qos,true);
	if (param.endpoint.reliabilityKind == RELIABLE)
		createSendResources((Endpoint *)SReader);

	if(isBuiltin)
	{
		SReader->setTrustedWriter(TrustedWriter(SReader->getGuid().entityId));
	}

    if(enable)
    {
		if (!createAndAssociateReceiverswithEndpoint((Endpoint *)SReader))
        {
            delete(SReader);
            return false;
        }
    }

	boost::lock_guard<boost::recursive_mutex> guard(*mp_mutex);
	m_allReaderList.push_back(SReader);
	if(!isBuiltin)
		m_userReaderList.push_back(SReader);
	*ReaderOut = SReader;
	return true;
}

bool RTPSParticipantImpl::enableReader(RTPSReader *reader)
{
    if(!assignEndpointListenResources((Endpoint*)reader))
    {
        return false;
    }

    return true;
}




bool RTPSParticipantImpl::registerWriter(RTPSWriter* Writer,TopicAttributes& topicAtt,WriterQos& wqos)
{
	return this->mp_builtinProtocols->addLocalWriter(Writer,topicAtt,wqos);
}

bool RTPSParticipantImpl::registerReader(RTPSReader* reader,TopicAttributes& topicAtt,ReaderQos& rqos)
{
	return this->mp_builtinProtocols->addLocalReader(reader,topicAtt,rqos);
}

bool RTPSParticipantImpl::updateLocalWriter(RTPSWriter* Writer,WriterQos& wqos)
{
	return this->mp_builtinProtocols->updateLocalWriter(Writer,wqos);
}

bool RTPSParticipantImpl::updateLocalReader(RTPSReader* reader,ReaderQos& rqos)
{
	return this->mp_builtinProtocols->updateLocalReader(reader,rqos);
}

/*
 *
 * AUXILIARY METHODS
 *
 *  */


bool RTPSParticipantImpl::existsEntityId(const EntityId_t& ent,EndpointKind_t kind) const
{
	if(kind == WRITER)
	{
		for(std::vector<RTPSWriter*>::const_iterator it = m_userWriterList.begin();
				it!=m_userWriterList.end();++it)
		{
			if(ent == (*it)->getGuid().entityId)
				return true;
		}
	}
	else
	{
		for(std::vector<RTPSReader*>::const_iterator it = m_userReaderList.begin();
				it!=m_userReaderList.end();++it)
		{
			if(ent == (*it)->getGuid().entityId)
				return true;
		}
	}
	return false;
}


/*
 *
 * RECEIVER RESOURCE METHODS
 *
 */


bool RTPSParticipantImpl::assignEndpointListenResources(Endpoint* endp)
{
	//Tag the endpoint with the ReceiverResources
	//const char* const METHOD_NAME = "assignEndpointListenResources";
	bool valid = true;

	/* No need to check for emptiness on the lists, as it was already done on part function
	In case are using the default list of Locators they have already been embedded to the parameters */

	//UNICAST
	assignEndpoint2LocatorList(endp, endp->getAttributes()->unicastLocatorList);
	//MULTICAST
	assignEndpoint2LocatorList(endp, endp->getAttributes()->multicastLocatorList);
	return valid;
}

bool RTPSParticipantImpl::createAndAssociateReceiverswithEndpoint(Endpoint * pend){
	/*	This function...
		- Asks the network factory for new resources
		- Encapsulates the new resources within the ReceiverControlBlock list
		- Associated the endpoint to the new elements in the list
		- Launches the listener thread
	*/
	// 1 - Ask the network factory to generate the elements that do still not exist
	std::vector<ReceiverResource> newItems;							//Store the newly created elements
	std::vector<ReceiverResource> newItemsBuffer;					//Store intermediate results
	//Iterate through the list of unicast and multicast locators the endpoint has... unless its empty
	//In that case, just use the standard
	if (pend->getAttributes()->unicastLocatorList.empty()){
		//Default unicast
		pend->getAttributes()->unicastLocatorList = m_att.defaultUnicastLocatorList;
	}
	createReceiverResources(pend->getAttributes()->unicastLocatorList, false);
		
	if (pend->getAttributes()->multicastLocatorList.empty()){
		//Default Multicast
		pend->getAttributes()->multicastLocatorList = m_att.defaultMulticastLocatorList;
	}
	createReceiverResources(pend->getAttributes()->multicastLocatorList, false);
	// Associate the Endpoint with ReceiverResources inside ReceiverControlBlocks
	assignEndpointListenResources(pend); 
	return true;
}

void RTPSParticipantImpl::performListenOperation(ReceiverControlBlock *receiver, Locator_t input_locator)
{
   while(receiver->resourceAlive)
   {	
      // Blocking receive.
      receiver->Receiver.Receive(receiver->m_receiveBuffer, input_locator);

      // Wraps a CDRMessage around the underlying vector array.
      CDRMessage::wrapVector(&(receiver->mp_receiver->m_rec_msg), receiver->m_receiveBuffer);

      // Processes the data through the CDR Message interface.
      receiver->mp_receiver->processCDRMsg(getGuid().guidPrefix, &input_locator, &receiver->mp_receiver->m_rec_msg);
   }	
}


bool RTPSParticipantImpl::assignEndpoint2LocatorList(Endpoint* endp,LocatorList_t& list)
{
	/* Note:
		The previous version of this function associated (or created) ListenResources and added the endpoint to them.
		It then requested the list of Locators the Listener is listening to and appended to the LocatorList_t from the paremeters.
		
		This has been removed becuase it is considered redundant. For ReceiveResources that listen on multiple interfaces, only
		one of the supported Locators is needed to make the match, and the case of new ListenResources being created has been removed
		since its the NetworkFactory the one that takes care of Resource creation.
	 */
	LocatorList_t finalList;
	for(auto lit = list.begin();lit != list.end();++lit){
		//Iteration of all Locators within the Locator list passed down as argument
		boost::lock_guard<boost::recursive_mutex> guard(*mp_mutex);
		//Check among ReceiverResources whether the locator is supported or not
		for (auto it = m_receiverResourcelist.begin(); it != m_receiverResourcelist.end(); ++it){
			//Take mutex for the resource since we are going to interact with shared resources
			//boost::lock_guard<boost::mutex> guard((*it).mtx);
			if ((*it).Receiver.SupportsLocator(*lit)){
				//Supported! Take mutex and update lists - We maintain reader/writer discrimination just in case
				(*it).mp_receiver->associateEndpoint(endp);	
				// end association between reader/writer and the receive resources
			}

		}
		//Finished iteratig through all ListenResources for a single Locator (from the parameter list).
		//Since this function is called after checking with NetFactory we do not have to create any more resource. 
	}
	return true;
}
bool RTPSParticipantImpl::createSendResources(Endpoint *pend){
	std::vector<SenderResource> newSenders;
	std::vector<SenderResource> SendersBuffer;
	if (pend->m_att.outLocatorList.empty()){
		//Output locator ist is empty, use predetermined ones
		pend->m_att.outLocatorList = m_att.defaultOutLocatorList;		//Tag the Endpoint with the Default list so it can use it to send
		//Already created them on constructor, so we can skip the creation
		return true;
	}
	//Output locators have been specified, create them
	for (auto it = pend->m_att.outLocatorList.begin(); it != pend->m_att.outLocatorList.end(); ++it){
		SendersBuffer = m_network_Factory.BuildSenderResources((*it));
		for(auto mit = SendersBuffer.begin(); mit!= SendersBuffer.end(); ++mit){
			newSenders.push_back(std::move(*mit));
		}
		//newSenders.insert(newSenders.end(), SendersBuffer.begin(), SendersBuffer.end());
		SendersBuffer.clear();
	}
	for(auto mit = SendersBuffer.begin();mit!=SendersBuffer.end();++mit){
		m_senderResource.push_back(std::move(*mit));
	}
	//m_senderResource.insert(m_senderResource.end(), SendersBuffer.begin(), SendersBuffer.end());

	return true;
}

void RTPSParticipantImpl::createReceiverResources(LocatorList_t& Locator_list, bool ApplyMutation){
	std::vector<ReceiverResource> newItemsBuffer;

	for(auto it_loc = Locator_list.begin(); it_loc != Locator_list.end(); ++it_loc){
		newItemsBuffer = m_network_Factory.BuildReceiverResources((*it_loc));
		if(ApplyMutation){
         int tries = 0;
			while(newItemsBuffer.empty() && (tries < MutationTries)){
            tries++;
				(*it_loc) = applyLocatorAdaptRule(*it_loc);
				newItemsBuffer = m_network_Factory.BuildReceiverResources((*it_loc));
			}	
		}
		for(auto it_buffer = newItemsBuffer.begin(); it_buffer != newItemsBuffer.end(); ++it_buffer){
			//Push the new items into the ReceiverResource buffer
			m_receiverResourcelist.push_back(ReceiverControlBlock(std::move(*it_buffer)));
			//Create and init the MessageReceiver
			m_receiverResourcelist.back().mp_receiver = new MessageReceiver();
      			m_receiverResourcelist.back().mp_receiver->init(m_att.listenSocketBufferSize);

         //Reserve the receive buffer
         m_receiverResourcelist.back().m_receiveBuffer.reserve(m_att.listenSocketBufferSize);
			//Init the thread
			m_receiverResourcelist.back().m_thread = new boost::thread(&RTPSParticipantImpl::performListenOperation,this, &(m_receiverResourcelist.back()),(*it_loc));
		}
		newItemsBuffer.clear();
	}	
}



bool RTPSParticipantImpl::deleteUserEndpoint(Endpoint* p_endpoint)
{
	for(auto it=m_receiverResourcelist.begin();it!=m_receiverResourcelist.end();++it){
		(*it).mp_receiver->removeEndpoint(p_endpoint);
	}
	bool found = false;
	{
		if(p_endpoint->getAttributes()->endpointKind == WRITER)
		{
			boost::lock_guard<boost::recursive_mutex> guard(*mp_mutex);
			for(auto wit=m_userWriterList.begin();
					wit!=m_userWriterList.end();++wit)
			{
				if((*wit)->getGuid().entityId == p_endpoint->getGuid().entityId) //Found it
				{
                    // If writer is asynchronous, remove from async thread.
                    async_writers_thread_->removeWriter(*wit);

					m_userWriterList.erase(wit);
					found = true;
					break;
				}
			}
		}
		else
		{
			boost::lock_guard<boost::recursive_mutex> guard(*mp_mutex);
			for(auto rit=m_userReaderList.begin()
					;rit!=m_userReaderList.end();++rit)
			{
				if((*rit)->getGuid().entityId == p_endpoint->getGuid().entityId) //Found it
				{
					m_userReaderList.erase(rit);
					found = true;
					break;
				}
			}
		}
		if(!found)
			return false;
		//REMOVE FOR BUILTINPROTOCOLS
		if(p_endpoint->getAttributes()->endpointKind == WRITER)
			mp_builtinProtocols->removeLocalWriter((RTPSWriter*)p_endpoint);
		else
			mp_builtinProtocols->removeLocalReader((RTPSReader*)p_endpoint);
		//BUILTINPROTOCOLS
<<<<<<< HEAD
		//Remove it from ReceiverResourceList
		
=======
		//Remove it from threadListenList
		std::vector<ListenResource*>::iterator thit;
		for(thit=m_listenResourceList.begin();
				thit!=m_listenResourceList.end();thit++)
		{
			(*thit)->removeAssociatedEndpoint(p_endpoint);
		}

>>>>>>> b5b8b6da
		boost::lock_guard<boost::recursive_mutex> guardParticipant(*mp_mutex);
	}
	//	boost::lock_guard<boost::recursive_mutex> guardEndpoint(*p_endpoint->getMutex());
	delete(p_endpoint);
	return true;
}


ResourceEvent& RTPSParticipantImpl::getEventResource()
{
	return *this->mp_event_thr;
}

void RTPSParticipantImpl::sendSync(CDRMessage_t* msg, Endpoint *pend, const Locator_t& destination_loc)
{
	//Translate data into standard contained and send
	std::vector<char> buffer;
	for (unsigned int i = 0; i < msg->length; i++){
		buffer.push_back(msg->buffer[i]);
	}
	for (auto sit = pend->m_att.outLocatorList.begin(); sit != pend->m_att.outLocatorList.end(); ++sit){
		for (auto it = m_senderResource.begin(); it != m_senderResource.end(); ++it){
			if ((*it).SupportsLocator((*sit))){
				(*it).Send(buffer, destination_loc);
			}
		}
	}
	return;
	//}
}

void RTPSParticipantImpl::announceRTPSParticipantState()
{
	return mp_builtinProtocols->announceRTPSParticipantState();
}

void RTPSParticipantImpl::stopRTPSParticipantAnnouncement()
{
	return mp_builtinProtocols->stopRTPSParticipantAnnouncement();
}

void RTPSParticipantImpl::resetRTPSParticipantAnnouncement()
{
	return mp_builtinProtocols->resetRTPSParticipantAnnouncement();
}

void RTPSParticipantImpl::loose_next_change()
{
	//NOTE: This is replaced by the test transport
	//this->mp_send_thr->loose_next_change();
}


bool RTPSParticipantImpl::newRemoteEndpointDiscovered(const GUID_t& pguid, int16_t userDefinedId,EndpointKind_t kind)
{
	//const char* const METHOD_NAME = "newRemoteEndpointDiscovered";
	if(m_att.builtin.use_STATIC_EndpointDiscoveryProtocol == false)
	{
		//logWarning(RTPS_PARTICIPANT,"Remote Endpoints can only be activated with static discovery protocol");
		return false;
	}
	return mp_builtinProtocols->mp_PDP->newRemoteEndpointStaticallyDiscovered(pguid,userDefinedId,kind);
}

void RTPSParticipantImpl::ResourceSemaphorePost()
{
	if(mp_ResourceSemaphore != nullptr)
	{
		mp_ResourceSemaphore->post();
	}
}

void RTPSParticipantImpl::ResourceSemaphoreWait()
{
	if (mp_ResourceSemaphore != nullptr)
	{
		mp_ResourceSemaphore->wait();
	}

}

void RTPSParticipantImpl::assertRemoteRTPSParticipantLiveliness(const GuidPrefix_t& guidP)
{
	this->mp_builtinProtocols->mp_PDP->assertRemoteParticipantLiveliness(guidP);
}



}
} /* namespace rtps */
} /* namespace eprosima */

<|MERGE_RESOLUTION|>--- conflicted
+++ resolved
@@ -234,16 +234,8 @@
 	delete(this->mp_ResourceSemaphore);
 	delete(this->mp_userParticipant);
 
-<<<<<<< HEAD
-	//Destruct SenderResources
-//	for (auto it = m_senderResource.begin(); it != m_senderResource.end(); ++it)
-//		delete(*it);
-
 	m_senderResource.clear();
-=======
-    delete(this->async_writers_thread_);
-	delete(this->mp_send_thr);
->>>>>>> b5b8b6da
+   delete(this->async_writers_thread_);
 	delete(this->mp_event_thr);
 	delete(this->mp_mutex);
 }
@@ -312,14 +304,7 @@
 	if(SWriter==nullptr)
 		return false;
 
-<<<<<<< HEAD
-	//SWriter->setListener(inlisten);
-	//SWriter->setQos(param.qos,true);
-
-	//Create SenderResources for this new Writer. 
 	createSendResources((Endpoint *)SWriter);
-=======
->>>>>>> b5b8b6da
 	if(param.endpoint.reliabilityKind == RELIABLE)
 	{
 		if (!createAndAssociateReceiverswithEndpoint((Endpoint *)SWriter))
@@ -691,19 +676,6 @@
 		else
 			mp_builtinProtocols->removeLocalReader((RTPSReader*)p_endpoint);
 		//BUILTINPROTOCOLS
-<<<<<<< HEAD
-		//Remove it from ReceiverResourceList
-		
-=======
-		//Remove it from threadListenList
-		std::vector<ListenResource*>::iterator thit;
-		for(thit=m_listenResourceList.begin();
-				thit!=m_listenResourceList.end();thit++)
-		{
-			(*thit)->removeAssociatedEndpoint(p_endpoint);
-		}
-
->>>>>>> b5b8b6da
 		boost::lock_guard<boost::recursive_mutex> guardParticipant(*mp_mutex);
 	}
 	//	boost::lock_guard<boost::recursive_mutex> guardEndpoint(*p_endpoint->getMutex());
