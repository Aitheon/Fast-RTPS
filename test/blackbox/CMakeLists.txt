--- conflicted
+++ resolved
@@ -24,17 +24,12 @@
             RTPSWithRegistrationWriter.cpp
             ReqRepHelloWorldRequester.cpp
             ReqRepHelloWorldReplier.cpp
-<<<<<<< HEAD
-=======
-            PubSubData64kbReader.cpp
-            PubSubData64kbWriter.cpp
             PubSubKeepLastReader.cpp
             PubSubKeepLastWriter.cpp
             PubSubKeepAllReader.cpp
             PubSubKeepAllWriter.cpp
             PubSubKeepAllTransientReader.cpp
             PubSubKeepAllTransientWriter.cpp
->>>>>>> ab193617
             )
         add_executable(BlackboxTests ${BLACKBOXTESTS_SOURCE})
         add_gtest(BlackboxTests ${BLACKBOXTESTS_SOURCE})
