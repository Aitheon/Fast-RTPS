--- conflicted
+++ resolved
@@ -1,12 +1,10 @@
 if(NOT ((MSVC OR MSVC_IDE) AND EPROSIMA_INSTALLER) AND fastcdr_FOUND)
     include(${PROJECT_SOURCE_DIR}/cmake/dev/gtest.cmake)
-<<<<<<< HEAD
     check_gtest()
 	
     if(GTEST_FOUND)
-        # If Windows, link against export dll functions
         if(WIN32)
-            add_definitions(-DFASTRTPS_DYN_LINK -DFASTCDR_DYN_LINK)
+            add_definitions(-D_WIN32_WINNT=0x0501)
         endif()
 
 
@@ -16,6 +14,8 @@
         set(BLACKBOXTESTS_SOURCE BlackboxTests.cpp
             types/HelloWorld.cpp
             types/HelloWorldType.cpp
+            types/Data64kb.cpp
+            types/Data64kbType.cpp
             RTPSAsSocketReader.cpp
             RTPSAsSocketWriter.cpp
             RTPSWithRegistrationReader.cpp
@@ -24,41 +24,12 @@
             PubSubHelloWorldWriter.cpp
             ReqRepHelloWorldRequester.cpp
             ReqRepHelloWorldReplier.cpp
+            PubSubData64kbReader.cpp
+            PubSubData64kbWriter.cpp
             )
         add_executable(BlackboxTests ${BLACKBOXTESTS_SOURCE})
         add_gtest(BlackboxTests ${BLACKBOXTESTS_SOURCE})
-        target_include_directories(BlackboxTests PRIVATE ${GTEST_INCLUDE_DIRS})
+        target_include_directories(BlackboxTests PRIVATE ${Boost_INCLUDE_DIR} ${GTEST_INCLUDE_DIRS})
         target_link_libraries(BlackboxTests fastrtps fastcdr ${GTEST_LIBRARIES})
     endif()
-=======
-
-    if(WIN32)
-        add_definitions(-D_WIN32_WINNT=0x0501)
-    endif()
-
-
-    ###############################################################################
-    # Unit tests
-    ###############################################################################
-    set(BLACKBOXTESTS_SOURCE BlackboxTests.cpp
-        types/HelloWorld.cpp
-        types/HelloWorldType.cpp
-        types/Data64kb.cpp
-        types/Data64kbType.cpp
-        RTPSAsSocketReader.cpp
-        RTPSAsSocketWriter.cpp
-        RTPSWithRegistrationReader.cpp
-        RTPSWithRegistrationWriter.cpp
-        PubSubHelloWorldReader.cpp
-        PubSubHelloWorldWriter.cpp
-        ReqRepHelloWorldRequester.cpp
-        ReqRepHelloWorldReplier.cpp
-        PubSubData64kbReader.cpp
-        PubSubData64kbWriter.cpp
-        )
-    add_executable(BlackboxTests ${BLACKBOXTESTS_SOURCE})
-    add_gtest(BlackboxTests ${BLACKBOXTESTS_SOURCE})
-    target_include_directories(BlackboxTests PRIVATE ${Boost_INCLUDE_DIR} ${GTEST_INCLUDE_DIRS})
-    target_link_libraries(BlackboxTests fastrtps fastcdr ${GTEST_LIBRARIES})
->>>>>>> f5b29fad
 endif()
