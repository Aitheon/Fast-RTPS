/*
 * The Lean Mean C++ Option Parser
 *
 * Copyright (C) 2012 Matthias S. Benkmann
 *
 * The "Software" in the following 2 paragraphs refers to this file containing
 * the code to The Lean Mean C++ Option Parser.
 * The "Software" does NOT refer to any other files which you
 * may have received alongside this file (e.g. as part of a larger project that
 * incorporates The Lean Mean C++ Option Parser).
 *
 * Permission is hereby granted, free of charge, to any person obtaining a copy
 * of this software, to deal in the Software without restriction, including
 * without limitation the rights to use, copy, modify, merge, publish,
 * distribute, sublicense, and/or sell copies of the Software, and to permit
 * persons to whom the Software is furnished to do so, subject to the following
 * conditions:
 * The above copyright notice and this permission notice shall be included in
 * all copies or substantial portions of the Software.
 *
 * THE SOFTWARE IS PROVIDED "AS IS", WITHOUT WARRANTY OF ANY KIND, EXPRESS OR
 * IMPLIED, INCLUDING BUT NOT LIMITED TO THE WARRANTIES OF MERCHANTABILITY,
 * FITNESS FOR A PARTICULAR PURPOSE AND NONINFRINGEMENT. IN NO EVENT SHALL THE
 * AUTHORS OR COPYRIGHT HOLDERS BE LIABLE FOR ANY CLAIM, DAMAGES OR OTHER
 * LIABILITY, WHETHER IN AN ACTION OF CONTRACT, TORT OR OTHERWISE, ARISING FROM,
 * OUT OF OR IN CONNECTION WITH THE SOFTWARE OR THE USE OR OTHER DEALINGS IN THE
 * SOFTWARE.
 */

/*
 * NOTE: It is recommended that you read the processed HTML doxygen documentation
 * rather than this source. If you don't know doxygen, it's like javadoc for C++.
 * If you don't want to install doxygen you can find a copy of the processed
 * documentation at
 *
 * http://optionparser.sourceforge.net/
 *
 */

/**
 * @file
 *
 * @brief This is the only file required to use The Lean Mean C++ Option Parser.
 *        Just \#include it and you're set.
 *
 * The Lean Mean C++ Option Parser handles the program's command line arguments
 * (argc, argv).
 * It supports the short and long option formats of getopt(), getopt_long()
 * and getopt_long_only() but has a more convenient interface.
 * The following features set it apart from other option parsers:
 *
 * @par Highlights:
 * <ul style="padding-left:1em;margin-left:0">
 * <li> It is a header-only library. Just <code>\#include "optionparser.h"</code> and you're set.
 * <li> It is freestanding. There are no dependencies whatsoever, not even the
 *      C or C++ standard library.
 * <li> It has a usage message formatter that supports column alignment and
 *      line wrapping. This aids localization because it adapts to
 *      translated strings that are shorter or longer (even if they contain
 *      Asian wide characters).
 * <li> Unlike getopt() and derivatives it doesn't force you to loop through
 *     options sequentially. Instead you can access options directly like this:
 *     <ul style="margin-top:.5em">
 *     <li> Test for presence of a switch in the argument vector:
 *      @code if ( options[QUIET] ) ... @endcode
 *     <li> Evaluate --enable-foo/--disable-foo pair where the last one used wins:
 *     @code if ( options[FOO].last()->type() == DISABLE ) ... @endcode
 *     <li> Cumulative option (-v verbose, -vv more verbose, -vvv even more verbose):
 *     @code int verbosity = options[VERBOSE].count(); @endcode
 *     <li> Iterate over all --file=&lt;fname> arguments:
 *     @code for (Option* opt = options[FILE]; opt; opt = opt->next())
 *   fname = opt->arg; ... @endcode
 *     <li> If you really want to, you can still process all arguments in order:
 *     @code
 *   for (int i = 0; i < p.optionsCount(); ++i) {
 *     Option& opt = buffer[i];
 *     switch(opt.index()) {
 *       case HELP:    ...
 *       case VERBOSE: ...
 *       case FILE:    fname = opt.arg; ...
 *       case UNKNOWN: ...
 *     @endcode
 *     </ul>
 * </ul> @n
 * Despite these features the code size remains tiny.
 * It is smaller than <a href="http://uclibc.org">uClibc</a>'s GNU getopt() and just a
 * couple 100 bytes larger than uClibc's SUSv3 getopt(). @n
 * (This does not include the usage formatter, of course. But you don't have to use that.)
 *
 * @par Download:
 * Tarball with examples and test programs:
 * <a style="font-size:larger;font-weight:bold" href="http://sourceforge.net/projects/optionparser/files/optionparser-1.4.tar.gz/download">optionparser-1.4.tar.gz</a> @n
 * Just the header (this is all you really need):
 * <a style="font-size:larger;font-weight:bold" href="http://optionparser.sourceforge.net/optionparser.h">optionparser.h</a>
 *
 * @par Changelog:
 * <b>Version 1.4:</b> Fixed 2 printUsage() bugs that messed up output with small COLUMNS values @n
 * <b>Version 1.3:</b> Compatible with Microsoft Visual C++. @n
 * <b>Version 1.2:</b> Added @ref option::Option::namelen "Option::namelen" and removed the extraction
 *                     of short option characters into a special buffer. @n
 *                     Changed @ref option::Arg::Optional "Arg::Optional" to accept arguments if they are attached
 *                     rather than separate. This is what GNU getopt() does and how POSIX recommends
 *                     utilities should interpret their arguments.@n
 * <b>Version 1.1:</b> Optional mode with argument reordering as done by GNU getopt(), so that
 *                     options and non-options can be mixed. See
 *                     @ref option::Parser::parse() "Parser::parse()".
 *
 * @par Feedback:
 * Send questions, bug reports, feature requests etc. to: <tt><b>optionparser-feedback<span id="antispam">&nbsp;(a)&nbsp;</span>lists.sourceforge.net</b></tt>
 * @htmlonly <script type="text/javascript">document.getElementById("antispam").innerHTML="@"</script> @endhtmlonly
 *
 *
 * @par Example program:
 * (Note: @c option::* identifiers are links that take you to their documentation.)
 * @code
 * #error EXAMPLE SHORTENED FOR READABILITY. BETTER EXAMPLES ARE IN THE .TAR.GZ!
 * #include <iostream>
 * #include "optionparser.h"
 *
 * enum  optionIndex { UNKNOWN, HELP, PLUS };
 * const option::Descriptor usage[] =
 * {
 *  {UNKNOWN, 0,"" , ""    ,option::Arg::None, "USAGE: example [options]\n\n"
 *                                             "Options:" },
 *  {HELP,    0,"" , "help",option::Arg::None, "  --help  \tPrint usage and exit." },
 *  {PLUS,    0,"p", "plus",option::Arg::None, "  --plus, -p  \tIncrement count." },
 *  {UNKNOWN, 0,"" ,  ""   ,option::Arg::None, "\nExamples:\n"
 *                                             "  example --unknown -- --this_is_no_option\n"
 *                                             "  example -unk --plus -ppp file1 file2\n" },
 *  {0,0,0,0,0,0}
 * };
 *
 * int main(int argc, char* argv[])
 * {
 *   argc-=(argc>0); argv+=(argc>0); // skip program name argv[0] if present
 *   option::Stats  stats(usage, argc, argv);
 *   option::Option options[stats.options_max], buffer[stats.buffer_max];
 *   option::Parser parse(usage, argc, argv, options, buffer);
 *
 *   if (parse.error())
 *     return 1;
 *
 *   if (options[HELP] || argc == 0) {
 *     option::printUsage(std::cout, usage);
 *     return 0;
 *   }
 *
 *   std::cout << "--plus count: " <<
 *     options[PLUS].count() << "\n";
 *
 *   for (option::Option* opt = options[UNKNOWN]; opt; opt = opt->next())
 *     std::cout << "Unknown option: " << opt->name << "\n";
 *
 *   for (int i = 0; i < parse.nonOptionsCount(); ++i)
 *     std::cout << "Non-option #" << i << ": " << parse.nonOption(i) << "\n";
 * }
 * @endcode
 *
 * @par Option syntax:
 * @li The Lean Mean C++ Option Parser follows POSIX <code>getopt()</code> conventions and supports
 *     GNU-style <code>getopt_long()</code> long options as well as Perl-style single-minus
 *     long options (<code>getopt_long_only()</code>).
 * @li short options have the format @c -X where @c X is any character that fits in a char.
 * @li short options can be grouped, i.e. <code>-X -Y</code> is equivalent to @c -XY.
 * @li a short option may take an argument either separate (<code>-X foo</code>) or
 *     attached (@c -Xfoo). You can make the parser accept the additional format @c -X=foo by
 *     registering @c X as a long option (in addition to being a short option) and
 *     enabling single-minus long options.
 * @li an argument-taking short option may be grouped if it is the last in the group, e.g.
 *     @c -ABCXfoo or <code> -ABCX foo </code> (@c foo is the argument to the @c -X option).
 * @li a lone minus character @c '-' is not treated as an option. It is customarily used where
 *     a file name is expected to refer to stdin or stdout.
 * @li long options have the format @c --option-name.
 * @li the option-name of a long option can be anything and include any characters.
 *     Even @c = characters will work, but don't do that.
 * @li [optional] long options may be abbreviated as long as the abbreviation is unambiguous.
 *     You can set a minimum length for abbreviations.
 * @li [optional] long options may begin with a single minus. The double minus form is always
 *     accepted, too.
 * @li a long option may take an argument either separate (<code> --option arg </code>) or
 *     attached (<code> --option=arg </code>). In the attached form the equals sign is mandatory.
 * @li an empty string can be passed as an attached long option argument: <code> --option-name= </code>.
 *     Note the distinction between an empty string as argument and no argument at all.
 * @li an empty string is permitted as separate argument to both long and short options.
 * @li Arguments to both short and long options may start with a @c '-' character. E.g.
 *     <code> -X-X </code>, <code>-X -X</code> or <code> --long-X=-X </code>. If @c -X
 *     and @c --long-X take an argument, that argument will be @c "-X" in all 3 cases.
 * @li If using the built-in @ref option::Arg::Optional "Arg::Optional", optional arguments must
 *     be attached.
 * @li the special option @c -- (i.e. without a name) terminates the list of
 *     options. Everything that follows is a non-option argument, even if it starts with
 *     a @c '-' character. The @c -- itself will not appear in the parse results.
 * @li the first argument that doesn't start with @c '-' or @c '--' and does not belong to
 *     a preceding argument-taking option, will terminate the option list and is the
 *     first non-option argument. All following command line arguments are treated as
 *     non-option arguments, even if they start with @c '-' . @n
 *     NOTE: This behaviour is mandated by POSIX, but GNU getopt() only honours this if it is
 *     explicitly requested (e.g. by setting POSIXLY_CORRECT). @n
 *     You can enable the GNU behaviour by passing @c true as first argument to
 *     e.g. @ref option::Parser::parse() "Parser::parse()".
 * @li Arguments that look like options (i.e. @c '-' followed by at least 1 character) but
 *     aren't, are NOT treated as non-option arguments. They are treated as unknown options and
 *     are collected into a list of unknown options for error reporting. @n
 *     This means that in order to pass a first non-option
 *     argument beginning with the minus character it is required to use the
 *     @c -- special option, e.g.
 *     @code
 *     program -x -- --strange-filename
 *     @endcode
 *     In this example, @c --strange-filename is a non-option argument. If the @c --
 *     were omitted, it would be treated as an unknown option. @n
 *     See @ref option::Descriptor::longopt for information on how to collect unknown options.
 *
 */

#ifndef OPTIONPARSER_H_
#define OPTIONPARSER_H_

/** @brief The namespace of The Lean Mean C++ Option Parser. */
namespace option
{

#ifdef _MSC_VER
#include <intrin.h>
#pragma intrinsic(_BitScanReverse)
struct MSC_Builtin_CLZ
{
  static int builtin_clz(unsigned x)
  {
    unsigned long index;
    _BitScanReverse(&index, x);
    return 32-index; // int is always 32bit on Windows, even for target x64
  }
};
#define __builtin_clz(x) MSC_Builtin_CLZ::builtin_clz(x)
#endif

class Option;

/**
 * @brief Possible results when checking if an argument is valid for a certain option.
 *
 * In the case that no argument is provided for an option that takes an
 * optional argument, return codes @c ARG_OK and @c ARG_IGNORE are equivalent.
 */
enum ArgStatus
{
  //! The option does not take an argument.
  ARG_NONE,
  //! The argument is acceptable for the option.
  ARG_OK,
  //! The argument is not acceptable but that's non-fatal because the option's argument is optional.
  ARG_IGNORE,
  //! The argument is not acceptable and that's fatal.
  ARG_ILLEGAL
};

/**
 * @brief Signature of functions that check if an argument is valid for a certain type of option.
 *
 * Every Option has such a function assigned in its Descriptor.
 * @code
 * Descriptor usage[] = { {UNKNOWN, 0, "", "", Arg::None, ""}, ... };
 * @endcode
 *
 * A CheckArg function has the following signature:
 * @code ArgStatus CheckArg(const Option& option, bool msg); @endcode
 *
 * It is used to check if a potential argument would be acceptable for the option.
 * It will even be called if there is no argument. In that case @c option.arg will be @c NULL.
 *
 * If @c msg is @c true and the function determines that an argument is not acceptable and
 * that this is a fatal error, it should output a message to the user before
 * returning @ref ARG_ILLEGAL. If @c msg is @c false the function should remain silent (or you
 * will get duplicate messages).
 *
 * See @ref ArgStatus for the meaning of the return values.
 *
 * While you can provide your own functions,
 * often the following pre-defined checks (which never return @ref ARG_ILLEGAL) will suffice:
 *
 * @li @c Arg::None @copybrief Arg::None
 * @li @c Arg::Optional @copybrief Arg::Optional
 *
 */
typedef ArgStatus (*CheckArg)(const Option& option, bool msg);

/**
 * @brief Describes an option, its help text (usage) and how it should be parsed.
 *
 * The main input when constructing an option::Parser is an array of Descriptors.

 * @par Example:
 * @code
 * enum OptionIndex {CREATE, ...};
 * enum OptionType {DISABLE, ENABLE, OTHER};
 *
 * const option::Descriptor usage[] = {
 *   { CREATE,                                            // index
 *     OTHER,                                             // type
 *     "c",                                               // shortopt
 *     "create",                                          // longopt
 *     Arg::None,                                         // check_arg
 *     "--create  Tells the program to create something." // help
 *   }
 *   , ...
 * };
 * @endcode
 */
struct Descriptor
{
  /**
   * @brief Index of this option's linked list in the array filled in by the parser.
   *
   * Command line options whose Descriptors have the same index will end up in the same
   * linked list in the order in which they appear on the command line. If you have
   * multiple long option aliases that refer to the same option, give their descriptors
   * the same @c index.
   *
   * If you have options that mean exactly opposite things
   * (e.g. @c --enable-foo and @c --disable-foo ), you should also give them the same
   * @c index, but distinguish them through different values for @ref type.
   * That way they end up in the same list and you can just take the last element of the
   * list and use its type. This way you get the usual behaviour where switches later
   * on the command line override earlier ones without having to code it manually.
   *
   * @par Tip:
   * Use an enum rather than plain ints for better readability, as shown in the example
   * at Descriptor.
   */
  const unsigned index;

  /**
   * @brief Used to distinguish between options with the same @ref index.
   * See @ref index for details.
   *
   * It is recommended that you use an enum rather than a plain int to make your
   * code more readable.
   */
  const int type;

  /**
   * @brief Each char in this string will be accepted as a short option character.
   *
   * The string must not include the minus character @c '-' or you'll get undefined
   * behaviour.
   *
   * If this Descriptor should not have short option characters, use the empty
   * string "". NULL is not permitted here!
   *
   * See @ref longopt for more information.
   */
  const char* const shortopt;

  /**
   * @brief The long option name (without the leading @c -- ).
   *
   * If this Descriptor should not have a long option name, use the empty
   * string "". NULL is not permitted here!
   *
   * While @ref shortopt allows multiple short option characters, each
   * Descriptor can have only a single long option name. If you have multiple
   * long option names referring to the same option use separate Descriptors
   * that have the same @ref index and @ref type. You may repeat
   * short option characters in such an alias Descriptor but there's no need to.
   *
   * @par Dummy Descriptors:
   * You can use dummy Descriptors with an
   * empty string for both @ref shortopt and @ref longopt to add text to
   * the usage that is not related to a specific option. See @ref help.
   * The first dummy Descriptor will be used for unknown options (see below).
   *
   * @par Unknown Option Descriptor:
   * The first dummy Descriptor in the list of Descriptors,
   * whose @ref shortopt and @ref longopt are both the empty string, will be used
   * as the Descriptor for unknown options. An unknown option is a string in
   * the argument vector that is not a lone minus @c '-' but starts with a minus
   * character and does not match any Descriptor's @ref shortopt or @ref longopt. @n
   * Note that the dummy descriptor's @ref check_arg function @e will be called and
   * its return value will be evaluated as usual. I.e. if it returns @ref ARG_ILLEGAL
   * the parsing will be aborted with <code>Parser::error()==true</code>. @n
   * if @c check_arg does not return @ref ARG_ILLEGAL the descriptor's
   * @ref index @e will be used to pick the linked list into which
   * to put the unknown option. @n
   * If there is no dummy descriptor, unknown options will be dropped silently.
   *
   */
  const char* const longopt;

  /**
   * @brief For each option that matches @ref shortopt or @ref longopt this function
   * will be called to check a potential argument to the option.
   *
   * This function will be called even if there is no potential argument. In that case
   * it will be passed @c NULL as @c arg parameter. Do not confuse this with the empty
   * string.
   *
   * See @ref CheckArg for more information.
   */
  const CheckArg check_arg;

  /**
   * @brief The usage text associated with the options in this Descriptor.
   *
   * You can use option::printUsage() to format your usage message based on
   * the @c help texts. You can use dummy Descriptors where
   * @ref shortopt and @ref longopt are both the empty string to add text to
   * the usage that is not related to a specific option.
   *
   * See option::printUsage() for special formatting characters you can use in
   * @c help to get a column layout.
   *
   * @attention
   * Must be UTF-8-encoded. If your compiler supports C++11 you can use the "u8"
   * prefix to make sure string literals are properly encoded.
   */
  const char* help;
};

/**
 * @brief A parsed option from the command line together with its argument if it has one.
 *
 * The Parser chains all parsed options with the same Descriptor::index together
 * to form a linked list. This allows you to easily implement all of the common ways
 * of handling repeated options and enable/disable pairs.
 *
 * @li Test for presence of a switch in the argument vector:
 *      @code if ( options[QUIET] ) ... @endcode
 * @li Evaluate --enable-foo/--disable-foo pair where the last one used wins:
 *     @code if ( options[FOO].last()->type() == DISABLE ) ... @endcode
 * @li Cumulative option (-v verbose, -vv more verbose, -vvv even more verbose):
 *     @code int verbosity = options[VERBOSE].count(); @endcode
 * @li Iterate over all --file=&lt;fname> arguments:
 *     @code for (Option* opt = options[FILE]; opt; opt = opt->next())
 *   fname = opt->arg; ... @endcode
 */
class Option
{
  Option* next_;
  Option* prev_;
public:
  /**
   * @brief Pointer to this Option's Descriptor.
   *
   * Remember that the first dummy descriptor (see @ref Descriptor::longopt) is used
   * for unknown options.
   *
   * @attention
   * @c desc==NULL signals that this Option is unused. This is the default state of
   * elements in the result array. You don't need to test @c desc explicitly. You
   * can simply write something like this:
   * @code
   * if (options[CREATE])
   * {
   *   ...
   * }
   * @endcode
   * This works because of <code> operator const Option*() </code>.
   */
  const Descriptor* desc;

  /**
   * @brief The name of the option as used on the command line.
   *
   * The main purpose of this string is to be presented to the user in messages.
   *
   * In the case of a long option, this is the actual @c argv pointer, i.e. the first
   * character is a '-'. In the case of a short option this points to the option
   * character within the @c argv string.
   *
   * Note that in the case of a short option group or an attached option argument, this
   * string will contain additional characters following the actual name. Use @ref namelen
   * to filter out the actual option name only.
   *
   */
  const char* name;

  /**
   * @brief Pointer to this Option's argument (if any).
   *
   * NULL if this option has no argument. Do not confuse this with the empty string which
   * is a valid argument.
   */
  const char* arg;

  /**
   * @brief The length of the option @ref name.
   *
   * Because @ref name points into the actual @c argv string, the option name may be
   * followed by more characters (e.g. other short options in the same short option group).
   * This value is the number of bytes (not characters!) that are part of the actual name.
   *
   * For a short option, this length is always 1. For a long option this length is always
   * at least 2 if single minus long options are permitted and at least 3 if they are disabled.
   *
   * @note
   * In the pathological case of a minus within a short option group (e.g. @c -xf-z), this
   * length is incorrect, because this case will be misinterpreted as a long option and the
   * name will therefore extend to the string's 0-terminator or a following '=" character
   * if there is one. This is irrelevant for most uses of @ref name and @c namelen. If you
   * really need to distinguish the case of a long and a short option, compare @ref name to
   * the @c argv pointers. A long option's @c name is always identical to one of them,
   * whereas a short option's is never.
   */
  int namelen;

  /**
   * @brief Returns Descriptor::type of this Option's Descriptor, or 0 if this Option
   * is invalid (unused).
   *
   * Because this method (and last(), too) can be used even on unused Options with desc==0, you can (provided
   * you arrange your types properly) switch on type() without testing validity first.
   * @code
   * enum OptionType { UNUSED=0, DISABLED=0, ENABLED=1 };
   * enum OptionIndex { FOO };
   * const Descriptor usage[] = {
   *   { FOO, ENABLED,  "", "enable-foo",  Arg::None, 0 },
   *   { FOO, DISABLED, "", "disable-foo", Arg::None, 0 },
   *   { 0, 0, 0, 0, 0, 0 } };
   * ...
   * switch(options[FOO].last()->type()) // no validity check required!
   * {
   *   case ENABLED: ...
   *   case DISABLED: ...  // UNUSED==DISABLED !
   * }
   * @endcode
   */
  int type() const
  {
    return desc == 0 ? 0 : desc->type;
  }

  /**
   * @brief Returns Descriptor::index of this Option's Descriptor, or -1 if this Option
   * is invalid (unused).
   */
  int index() const
  {
    return desc == 0 ? -1 : (int)desc->index;
  }

  /**
   * @brief Returns the number of times this Option (or others with the same Descriptor::index)
   * occurs in the argument vector.
   *
   * This corresponds to the number of elements in the linked list this Option is part of.
   * It doesn't matter on which element you call count(). The return value is always the same.
   *
   * Use this to implement cumulative options, such as -v, -vv, -vvv for
   * different verbosity levels.
   *
   * Returns 0 when called for an unused/invalid option.
   */
  int count()
  {
    int c = (desc == 0 ? 0 : 1);
    Option* p = first();
    while (!p->isLast())
    {
      ++c;
      p = p->next_;
    };
    return c;
  }

  /**
   * @brief Returns true iff this is the first element of the linked list.
   *
   * The first element in the linked list is the first option on the command line
   * that has the respective Descriptor::index value.
   *
   * Returns true for an unused/invalid option.
   */
  bool isFirst() const
  {
    return isTagged(prev_);
  }

  /**
   * @brief Returns true iff this is the last element of the linked list.
   *
   * The last element in the linked list is the last option on the command line
   * that has the respective Descriptor::index value.
   *
   * Returns true for an unused/invalid option.
   */
  bool isLast() const
  {
    return isTagged(next_);
  }

  /**
   * @brief Returns a pointer to the first element of the linked list.
   *
   * Use this when you want the first occurrence of an option on the command line to
   * take precedence. Note that this is not the way most programs handle options.
   * You should probably be using last() instead.
   *
   * @note
   * This method may be called on an unused/invalid option and will return a pointer to the
   * option itself.
   */
  Option* first()
  {
    Option* p = this;
    while (!p->isFirst())
      p = p->prev_;
    return p;
  }

  /**
   * @brief Returns a pointer to the last element of the linked list.
   *
   * Use this when you want the last occurrence of an option on the command line to
   * take precedence. This is the most common way of handling conflicting options.
   *
   * @note
   * This method may be called on an unused/invalid option and will return a pointer to the
   * option itself.
   *
   * @par Tip:
   * If you have options with opposite meanings (e.g. @c --enable-foo and @c --disable-foo), you
   * can assign them the same Descriptor::index to get them into the same list. Distinguish them by
   * Descriptor::type and all you have to do is check <code> last()->type() </code> to get
   * the state listed last on the command line.
   */
  Option* last()
  {
    return first()->prevwrap();
  }

  /**
   * @brief Returns a pointer to the previous element of the linked list or NULL if
   * called on first().
   *
   * If called on first() this method returns NULL. Otherwise it will return the
   * option with the same Descriptor::index that precedes this option on the command
   * line.
   */
  Option* prev()
  {
    return isFirst() ? 0 : prev_;
  }

  /**
   * @brief Returns a pointer to the previous element of the linked list with wrap-around from
   * first() to last().
   *
   * If called on first() this method returns last(). Otherwise it will return the
   * option with the same Descriptor::index that precedes this option on the command
   * line.
   */
  Option* prevwrap()
  {
    return untag(prev_);
  }

  /**
   * @brief Returns a pointer to the next element of the linked list or NULL if called
   * on last().
   *
   * If called on last() this method returns NULL. Otherwise it will return the
   * option with the same Descriptor::index that follows this option on the command
   * line.
   */
  Option* next()
  {
    return isLast() ? 0 : next_;
  }

  /**
   * @brief Returns a pointer to the next element of the linked list with wrap-around from
   * last() to first().
   *
   * If called on last() this method returns first(). Otherwise it will return the
   * option with the same Descriptor::index that follows this option on the command
   * line.
   */
  Option* nextwrap()
  {
    return untag(next_);
  }

  /**
   * @brief Makes @c new_last the new last() by chaining it into the list after last().
   *
   * It doesn't matter which element you call append() on. The new element will always
   * be appended to last().
   *
   * @attention
   * @c new_last must not yet be part of a list, or that list will become corrupted, because
   * this method does not unchain @c new_last from an existing list.
   */
  void append(Option* new_last)
  {
    Option* p = last();
    Option* f = first();
    p->next_ = new_last;
    new_last->prev_ = p;
    new_last->next_ = tag(f);
    f->prev_ = tag(new_last);
  }

  /**
   * @brief Casts from Option to const Option* but only if this Option is valid.
   *
   * If this Option is valid (i.e. @c desc!=NULL), returns this.
   * Otherwise returns NULL. This allows testing an Option directly
   * in an if-clause to see if it is used:
   * @code
   * if (options[CREATE])
   * {
   *   ...
   * }
   * @endcode
   * It also allows you to write loops like this:
   * @code for (Option* opt = options[FILE]; opt; opt = opt->next())
   *   fname = opt->arg; ... @endcode
   */
  operator const Option*() const
  {
    return desc ? this : 0;
  }

  /**
   * @brief Casts from Option to Option* but only if this Option is valid.
   *
   * If this Option is valid (i.e. @c desc!=NULL), returns this.
   * Otherwise returns NULL. This allows testing an Option directly
   * in an if-clause to see if it is used:
   * @code
   * if (options[CREATE])
   * {
   *   ...
   * }
   * @endcode
   * It also allows you to write loops like this:
   * @code for (Option* opt = options[FILE]; opt; opt = opt->next())
   *   fname = opt->arg; ... @endcode
   */
  operator Option*()
  {
    return desc ? this : 0;
  }

  /**
   * @brief Creates a new Option that is a one-element linked list and has NULL
   * @ref desc, @ref name, @ref arg and @ref namelen.
   */
  Option() :
      desc(0), name(0), arg(0), namelen(0)
  {
    prev_ = tag(this);
    next_ = tag(this);
  }

  /**
   * @brief Creates a new Option that is a one-element linked list and has the given
   * values for @ref desc, @ref name and @ref arg.
   *
   * If @c name_ points at a character other than '-' it will be assumed to refer to a
   * short option and @ref namelen will be set to 1. Otherwise the length will extend to
   * the first '=' character or the string's 0-terminator.
   */
  Option(const Descriptor* desc_, const char* name_, const char* arg_)
  {
    init(desc_, name_, arg_);
  }

  /**
   * @brief Makes @c *this a copy of @c orig except for the linked list pointers.
   *
   * After this operation @c *this will be a one-element linked list.
   */
  void operator=(const Option& orig)
  {
    init(orig.desc, orig.name, orig.arg);
  }

  /**
   * @brief Makes @c *this a copy of @c orig except for the linked list pointers.
   *
   * After this operation @c *this will be a one-element linked list.
   */
  Option(const Option& orig)
  {
    init(orig.desc, orig.name, orig.arg);
  }

private:
  /**
   * @internal
   * @brief Sets the fields of this Option to the given values (extracting @c name if necessary).
   *
   * If @c name_ points at a character other than '-' it will be assumed to refer to a
   * short option and @ref namelen will be set to 1. Otherwise the length will extend to
   * the first '=' character or the string's 0-terminator.
   */
  void init(const Descriptor* desc_, const char* name_, const char* arg_)
  {
    desc = desc_;
    name = name_;
    arg = arg_;
    prev_ = tag(this);
    next_ = tag(this);
    namelen = 0;
    if (name == 0)
      return;
    namelen = 1;
    if (name[0] != '-')
      return;
    while (name[namelen] != 0 && name[namelen] != '=')
      ++namelen;
  }

  static Option* tag(Option* ptr)
  {
    return (Option*) ((unsigned long long) ptr | 1);
  }

  static Option* untag(Option* ptr)
  {
    return (Option*) ((unsigned long long) ptr & ~1ull);
  }

  static bool isTagged(Option* ptr)
  {
    return ((unsigned long long) ptr & 1);
  }
};

/**
 * @brief Functions for checking the validity of option arguments.
 *
 * @copydetails CheckArg
 *
 * The following example code
 * can serve as starting place for writing your own more complex CheckArg functions:
 * @code
 * struct Arg: public option::Arg
 * {
 *   static void printError(const char* msg1, const option::Option& opt, const char* msg2)
 *   {
 *     fprintf(stderr, "ERROR: %s", msg1);
 *     fwrite(opt.name, opt.namelen, 1, stderr);
 *     fprintf(stderr, "%s", msg2);
 *   }
 *
 *   static option::ArgStatus Unknown(const option::Option& option, bool msg)
 *   {
 *     if (msg) printError("Unknown option '", option, "'\n");
 *     return option::ARG_ILLEGAL;
 *   }
 *
 *   static option::ArgStatus Required(const option::Option& option, bool msg)
 *   {
 *     if (option.arg != 0)
 *       return option::ARG_OK;
 *
 *     if (msg) printError("Option '", option, "' requires an argument\n");
 *     return option::ARG_ILLEGAL;
 *   }
 *
 *   static option::ArgStatus NonEmpty(const option::Option& option, bool msg)
 *   {
 *     if (option.arg != 0 && option.arg[0] != 0)
 *       return option::ARG_OK;
 *
 *     if (msg) printError("Option '", option, "' requires a non-empty argument\n");
 *     return option::ARG_ILLEGAL;
 *   }
 *
 *   static option::ArgStatus Numeric(const option::Option& option, bool msg)
 *   {
 *     char* endptr = 0;
 *     if (option.arg != 0 && strtol(option.arg, &endptr, 10)){};
 *     if (endptr != option.arg && *endptr == 0)
 *       return option::ARG_OK;
 *
 *     if (msg) printError("Option '", option, "' requires a numeric argument\n");
 *     return option::ARG_ILLEGAL;
 *   }
 * };
 * @endcode
 */
struct Arg
{
  //! @brief For options that don't take an argument: Returns ARG_NONE.
  static ArgStatus None(const Option&, bool)
  {
    return ARG_NONE;
  }

  //! @brief Returns ARG_OK if the argument is attached and ARG_IGNORE otherwise.
  static ArgStatus Optional(const Option& option, bool)
  {
    if (option.arg && option.name[option.namelen] != 0)
      return ARG_OK;
    else
      return ARG_IGNORE;
  }
};

/**
 * @brief Determines the minimum lengths of the buffer and options arrays used for Parser.
 *
 * Because Parser doesn't use dynamic memory its output arrays have to be pre-allocated.
 * If you don't want to use fixed size arrays (which may turn out too small, causing
 * command line arguments to be dropped), you can use Stats to determine the correct sizes.
 * Stats work cumulative. You can first pass in your default options and then the real
 * options and afterwards the counts will reflect the union.
 */
struct Stats
{
  /**
   * @brief Number of elements needed for a @c buffer[] array to be used for
   * @ref Parser::parse() "parsing" the same argument vectors that were fed
   * into this Stats object.
   *
   * @note
   * This number is always 1 greater than the actual number needed, to give
   * you a sentinel element.
   */
  unsigned buffer_max;

  /**
   * @brief Number of elements needed for an @c options[] array to be used for
   * @ref Parser::parse() "parsing" the same argument vectors that were fed
   * into this Stats object.
   *
   * @note
   * @li This number is always 1 greater than the actual number needed, to give
   * you a sentinel element.
   * @li This number depends only on the @c usage, not the argument vectors, because
   * the @c options array needs exactly one slot for each possible Descriptor::index.
   */
  unsigned options_max;

  /**
   * @brief Creates a Stats object with counts set to 1 (for the sentinel element).
   */
  Stats() :
      buffer_max(1), options_max(1) // 1 more than necessary as sentinel
  {
  }

  /**
   * @brief Creates a new Stats object and immediately updates it for the
   * given @c usage and argument vector. You may pass 0 for @c argc and/or @c argv,
   * if you just want to update @ref options_max.
   *
   * @note
   * The calls to Stats methods must match the later calls to Parser methods.
   * See Parser::parse() for the meaning of the arguments.
   */
  Stats(bool gnu, const Descriptor usage[], int argc, const char** argv, int min_abbr_len = 0, //
        bool single_minus_longopt = false) :
      buffer_max(1), options_max(1) // 1 more than necessary as sentinel
  {
    add(gnu, usage, argc, argv, min_abbr_len, single_minus_longopt);
  }

  //! @brief Stats(...) with non-const argv.
  Stats(bool gnu, const Descriptor usage[], int argc, char** argv, int min_abbr_len = 0, //
        bool single_minus_longopt = false) :
      buffer_max(1), options_max(1) // 1 more than necessary as sentinel
  {
    add(gnu, usage, argc, (const char**) argv, min_abbr_len, single_minus_longopt);
  }

  //! @brief POSIX Stats(...) (gnu==false).
  Stats(const Descriptor usage[], int argc, const char** argv, int min_abbr_len = 0, //
        bool single_minus_longopt = false) :
      buffer_max(1), options_max(1) // 1 more than necessary as sentinel
  {
    add(false, usage, argc, argv, min_abbr_len, single_minus_longopt);
  }

  //! @brief POSIX Stats(...) (gnu==false) with non-const argv.
  Stats(const Descriptor usage[], int argc, char** argv, int min_abbr_len = 0, //
        bool single_minus_longopt = false) :
      buffer_max(1), options_max(1) // 1 more than necessary as sentinel
  {
    add(false, usage, argc, (const char**) argv, min_abbr_len, single_minus_longopt);
  }

  /**
   * @brief Updates this Stats object for the
   * given @c usage and argument vector. You may pass 0 for @c argc and/or @c argv,
   * if you just want to update @ref options_max.
   *
   * @note
   * The calls to Stats methods must match the later calls to Parser methods.
   * See Parser::parse() for the meaning of the arguments.
   */
  void add(bool gnu, const Descriptor usage[], int argc, const char** argv, int min_abbr_len = 0, //
           bool single_minus_longopt = false);

  //! @brief add() with non-const argv.
  void add(bool gnu, const Descriptor usage[], int argc, char** argv, int min_abbr_len = 0, //
           bool single_minus_longopt = false)
  {
    add(gnu, usage, argc, (const char**) argv, min_abbr_len, single_minus_longopt);
  }

  //! @brief POSIX add() (gnu==false).
  void add(const Descriptor usage[], int argc, const char** argv, int min_abbr_len = 0, //
           bool single_minus_longopt = false)
  {
    add(false, usage, argc, argv, min_abbr_len, single_minus_longopt);
  }

  //! @brief POSIX add() (gnu==false) with non-const argv.
  void add(const Descriptor usage[], int argc, char** argv, int min_abbr_len = 0, //
           bool single_minus_longopt = false)
  {
    add(false, usage, argc, (const char**) argv, min_abbr_len, single_minus_longopt);
  }
private:
  class CountOptionsAction;
};

/**
 * @brief Checks argument vectors for validity and parses them into data
 * structures that are easier to work with.
 *
 * @par Example:
 * @code
 * int main(int argc, char* argv[])
 * {
 *   argc-=(argc>0); argv+=(argc>0); // skip program name argv[0] if present
 *   option::Stats  stats(usage, argc, argv);
 *   option::Option options[stats.options_max], buffer[stats.buffer_max];
 *   option::Parser parse(usage, argc, argv, options, buffer);
 *
 *   if (parse.error())
 *     return 1;
 *
 *   if (options[HELP])
 *   ...
 * @endcode
 */
class Parser
{
  int op_count; //!< @internal @brief see optionsCount()
  int nonop_count; //!< @internal @brief see nonOptionsCount()
  const char** nonop_args; //!< @internal @brief see nonOptions()
  bool err; //!< @internal @brief see error()
public:

  /**
   * @brief Creates a new Parser.
   */
  Parser() :
      op_count(0), nonop_count(0), nonop_args(0), err(false)
  {
  }

  /**
   * @brief Creates a new Parser and immediately parses the given argument vector.
   * @copydetails parse()
   */
  Parser(bool gnu, const Descriptor usage[], int argc, const char** argv, Option options[], Option buffer[],
         int min_abbr_len = 0, bool single_minus_longopt = false, int bufmax = -1) :
      op_count(0), nonop_count(0), nonop_args(0), err(false)
  {
    parse(gnu, usage, argc, argv, options, buffer, min_abbr_len, single_minus_longopt, bufmax);
  }

  //! @brief Parser(...) with non-const argv.
  Parser(bool gnu, const Descriptor usage[], int argc, char** argv, Option options[], Option buffer[],
         int min_abbr_len = 0, bool single_minus_longopt = false, int bufmax = -1) :
      op_count(0), nonop_count(0), nonop_args(0), err(false)
  {
    parse(gnu, usage, argc, (const char**) argv, options, buffer, min_abbr_len, single_minus_longopt, bufmax);
  }

  //! @brief POSIX Parser(...) (gnu==false).
  Parser(const Descriptor usage[], int argc, const char** argv, Option options[], Option buffer[], int min_abbr_len = 0,
         bool single_minus_longopt = false, int bufmax = -1) :
      op_count(0), nonop_count(0), nonop_args(0), err(false)
  {
    parse(false, usage, argc, argv, options, buffer, min_abbr_len, single_minus_longopt, bufmax);
  }

  //! @brief POSIX Parser(...) (gnu==false) with non-const argv.
  Parser(const Descriptor usage[], int argc, char** argv, Option options[], Option buffer[], int min_abbr_len = 0,
         bool single_minus_longopt = false, int bufmax = -1) :
      op_count(0), nonop_count(0), nonop_args(0), err(false)
  {
    parse(false, usage, argc, (const char**) argv, options, buffer, min_abbr_len, single_minus_longopt, bufmax);
  }

  /**
   * @brief Parses the given argument vector.
   *
   * @param gnu if true, parse() will not stop at the first non-option argument. Instead it will
   *            reorder arguments so that all non-options are at the end. This is the default behaviour
   *            of GNU getopt() but is not conforming to POSIX. @n
   *            Note, that once the argument vector has been reordered, the @c gnu flag will have
   *            no further effect on this argument vector. So it is enough to pass @c gnu==true when
   *            creating Stats.
   * @param usage Array of Descriptor objects that describe the options to support. The last entry
   *              of this array must have 0 in all fields.
   * @param argc The number of elements from @c argv that are to be parsed. If you pass -1, the number
   *             will be determined automatically. In that case the @c argv list must end with a NULL
   *             pointer.
   * @param argv The arguments to be parsed. If you pass -1 as @c argc the last pointer in the @c argv
   *             list must be NULL to mark the end.
   * @param options Each entry is the first element of a linked list of Options. Each new option
   *                that is parsed will be appended to the list specified by that Option's
   *                Descriptor::index. If an entry is not yet used (i.e. the Option is invalid),
   *                it will be replaced rather than appended to. @n
   *                The minimum length of this array is the greatest Descriptor::index value that
   *                occurs in @c usage @e PLUS ONE.
   * @param buffer Each argument that is successfully parsed (including unknown arguments, if they
   *        have a Descriptor whose CheckArg does not return @ref ARG_ILLEGAL) will be stored in this
   *        array. parse() scans the array for the first invalid entry and begins writing at that
   *        index. You can pass @c bufmax to limit the number of options stored.
   * @param min_abbr_len Passing a value <code> min_abbr_len > 0 </code> enables abbreviated long
   *               options. The parser will match a prefix of a long option as if it was
   *               the full long option (e.g. @c --foob=10 will be interpreted as if it was
   *               @c --foobar=10 ), as long as the prefix has at least @c min_abbr_len characters
   *               (not counting the @c -- ) and is unambiguous.
   *               @n Be careful if combining @c min_abbr_len=1 with @c single_minus_longopt=true
   *               because the ambiguity check does not consider short options and abbreviated
   *               single minus long options will take precedence over short options.
   * @param single_minus_longopt Passing @c true for this option allows long options to begin with
   *               a single minus. The double minus form will still be recognized. Note that
   *               single minus long options take precedence over short options and short option
   *               groups. E.g. @c -file would be interpreted as @c --file and not as
   *               <code> -f -i -l -e </code> (assuming a long option named @c "file" exists).
   * @param bufmax The greatest index in the @c buffer[] array that parse() will write to is
   *               @c bufmax-1. If there are more options, they will be processed (in particular
   *               their CheckArg will be called) but not stored. @n
   *               If you used Stats::buffer_max to dimension this array, you can pass
   *               -1 (or not pass @c bufmax at all) which tells parse() that the buffer is
   *               "large enough".
   * @attention
   * Remember that @c options and @c buffer store Option @e objects, not pointers. Therefore it
   * is not possible for the same object to be in both arrays. For those options that are found in
   * both @c buffer[] and @c options[] the respective objects are independent copies. And only the
   * objects in @c options[] are properly linked via Option::next() and Option::prev().
   * You can iterate over @c buffer[] to
   * process all options in the order they appear in the argument vector, but if you want access to
   * the other Options with the same Descriptor::index, then you @e must access the linked list via
   * @c options[]. You can get the linked list in options from a buffer object via something like
   * @c options[buffer[i].index()].
   */
  void parse(bool gnu, const Descriptor usage[], int argc, const char** argv, Option options[], Option buffer[],
             int min_abbr_len = 0, bool single_minus_longopt = false, int bufmax = -1);

  //! @brief parse() with non-const argv.
  void parse(bool gnu, const Descriptor usage[], int argc, char** argv, Option options[], Option buffer[],
             int min_abbr_len = 0, bool single_minus_longopt = false, int bufmax = -1)
  {
    parse(gnu, usage, argc, (const char**) argv, options, buffer, min_abbr_len, single_minus_longopt, bufmax);
  }

  //! @brief POSIX parse() (gnu==false).
  void parse(const Descriptor usage[], int argc, const char** argv, Option options[], Option buffer[],
             int min_abbr_len = 0, bool single_minus_longopt = false, int bufmax = -1)
  {
    parse(false, usage, argc, argv, options, buffer, min_abbr_len, single_minus_longopt, bufmax);
  }

  //! @brief POSIX parse() (gnu==false) with non-const argv.
  void parse(const Descriptor usage[], int argc, char** argv, Option options[], Option buffer[], int min_abbr_len = 0,
             bool single_minus_longopt = false, int bufmax = -1)
  {
    parse(false, usage, argc, (const char**) argv, options, buffer, min_abbr_len, single_minus_longopt, bufmax);
  }

  /**
   * @brief Returns the number of valid Option objects in @c buffer[].
   *
   * @note
   * @li The returned value always reflects the number of Options in the buffer[] array used for
   * the most recent call to parse().
   * @li The count (and the buffer[]) includes unknown options if they are collected
   * (see Descriptor::longopt).
   */
  int optionsCount()
  {
    return op_count;
  }

  /**
   * @brief Returns the number of non-option arguments that remained at the end of the
   * most recent parse() that actually encountered non-option arguments.
   *
   * @note
   * A parse() that does not encounter non-option arguments will leave this value
   * as well as nonOptions() undisturbed. This means you can feed the Parser a
   * default argument vector that contains non-option arguments (e.g. a default filename).
   * Then you feed it the actual arguments from the user. If the user has supplied at
   * least one non-option argument, all of the non-option arguments from the default
   * disappear and are replaced by the user's non-option arguments. However, if the
   * user does not supply any non-option arguments the defaults will still be in
   * effect.
   */
  int nonOptionsCount()
  {
    return nonop_count;
  }

  /**
   * @brief Returns a pointer to an array of non-option arguments (only valid
   * if <code>nonOptionsCount() >0 </code>).
   *
   * @note
   * @li parse() does not copy arguments, so this pointer points into the actual argument
   * vector as passed to parse().
   * @li As explained at nonOptionsCount() this pointer is only changed by parse() calls
   * that actually encounter non-option arguments. A parse() call that encounters only
   * options, will not change nonOptions().
   */
  const char** nonOptions()
  {
    return nonop_args;
  }

  /**
   * @brief Returns <b><code>nonOptions()[i]</code></b> (@e without checking if i is in range!).
   */
  const char* nonOption(int i)
  {
    return nonOptions()[i];
  }

  /**
   * @brief Returns @c true if an unrecoverable error occurred while parsing options.
   *
   * An illegal argument to an option (i.e. CheckArg returns @ref ARG_ILLEGAL) is an
   * unrecoverable error that aborts the parse. Unknown options are only an error if
   * their CheckArg function returns @ref ARG_ILLEGAL. Otherwise they are collected.
   * In that case if you want to exit the program if either an illegal argument
   * or an unknown option has been passed, use code like this
   *
   * @code
   * if (parser.error() || options[UNKNOWN])
   *   exit(1);
   * @endcode
   *
   */
  bool error()
  {
    return err;
  }

private:
  friend struct Stats;
  class StoreOptionAction;
  struct Action;

  /**
   * @internal
   * @brief This is the core function that does all the parsing.
   * @retval false iff an unrecoverable error occurred.
   */
  static bool workhorse(bool gnu, const Descriptor usage[], int numargs, const char** args, Action& action,
                        bool single_minus_longopt, bool print_errors, int min_abbr_len);

  /**
   * @internal
   * @brief Returns true iff @c st1 is a prefix of @c st2 and
   * in case @c st2 is longer than @c st1, then
   * the first additional character is '='.
   *
   * @par Examples:
   * @code
   * streq("foo", "foo=bar") == true
   * streq("foo", "foobar")  == false
   * streq("foo", "foo")     == true
   * streq("foo=bar", "foo") == false
   * @endcode
   */
  static bool streq(const char* st1, const char* st2)
  {
    while (*st1 != 0)
      if (*st1++ != *st2++)
        return false;
    return (*st2 == 0 || *st2 == '=');
  }

  /**
   * @internal
   * @brief Like streq() but handles abbreviations.
   *
   * Returns true iff @c st1 and @c st2 have a common
   * prefix with the following properties:
   * @li (if min > 0) its length is at least @c min characters or the same length as @c st1 (whichever is smaller).
   * @li (if min <= 0) its length is the same as that of @c st1
   * @li within @c st2 the character following the common prefix is either '=' or end-of-string.
   *
   * Examples:
   * @code
   * streqabbr("foo", "foo=bar",<anything>) == true
   * streqabbr("foo", "fo=bar" , 2) == true
   * streqabbr("foo", "fo"     , 2) == true
   * streqabbr("foo", "fo"     , 0) == false
   * streqabbr("foo", "f=bar"  , 2) == false
   * streqabbr("foo", "f"      , 2) == false
   * streqabbr("fo" , "foo=bar",<anything>)  == false
   * streqabbr("foo", "foobar" ,<anything>)  == false
   * streqabbr("foo", "fobar"  ,<anything>)  == false
   * streqabbr("foo", "foo"    ,<anything>)  == true
   * @endcode
   */
  static bool streqabbr(const char* st1, const char* st2, long long min)
  {
    const char* st1start = st1;
    while (*st1 != 0 && (*st1 == *st2))
    {
      ++st1;
      ++st2;
    }

    return (*st1 == 0 || (min > 0 && (st1 - st1start) >= min)) && (*st2 == 0 || *st2 == '=');
  }

  /**
   * @internal
   * @brief Returns true iff character @c ch is contained in the string @c st.
   *
   * Returns @c true for @c ch==0 .
   */
  static bool instr(char ch, const char* st)
  {
    while (*st != 0 && *st != ch)
      ++st;
    return *st == ch;
  }

  /**
   * @internal
   * @brief Rotates <code>args[-count],...,args[-1],args[0]</code> to become
   *        <code>args[0],args[-count],...,args[-1]</code>.
   */
  static void shift(const char** args, int count)
  {
    for (int i = 0; i > -count; --i)
    {
      const char* temp = args[i];
      args[i] = args[i - 1];
      args[i - 1] = temp;
    }
  }
};

/**
 * @internal
 * @brief Interface for actions Parser::workhorse() should perform for each Option it
 * parses.
 */
struct Parser::Action
{
  /**
   * @brief Called by Parser::workhorse() for each Option that has been successfully
   * parsed (including unknown
   * options if they have a Descriptor whose Descriptor::check_arg does not return
   * @ref ARG_ILLEGAL.
   *
   * Returns @c false iff a fatal error has occured and the parse should be aborted.
   */
  virtual bool perform(Option&)
  {
    return true;
  }

  /**
   * @brief Called by Parser::workhorse() after finishing the parse.
   * @param numargs the number of non-option arguments remaining
   * @param args pointer to the first remaining non-option argument (if numargs > 0).
   *
   * @return
   * @c false iff a fatal error has occurred.
   */
  virtual bool finished(int numargs, const char** args)
  {
    (void) numargs;
    (void) args;
    return true;
  }
};

/**
 * @internal
 * @brief An Action to pass to Parser::workhorse() that will increment a counter for
 * each parsed Option.
 */
class Stats::CountOptionsAction: public Parser::Action
{
  unsigned* buffer_max;
public:
  /**
   * Creates a new CountOptionsAction that will increase @c *buffer_max_ for each
   * parsed Option.
   */
  CountOptionsAction(unsigned* buffer_max_) :
      buffer_max(buffer_max_)
  {
  }

  bool perform(Option&)
  {
    if (*buffer_max == 0x7fffffff)
      return false; // overflow protection: don't accept number of options that doesn't fit signed int
    ++*buffer_max;
    return true;
  }
};

/**
 * @internal
 * @brief An Action to pass to Parser::workhorse() that will store each parsed Option in
 * appropriate arrays (see Parser::parse()).
 */
class Parser::StoreOptionAction: public Parser::Action
{
  Parser& parser;
  Option* options;
  Option* buffer;
  int bufmax; //! Number of slots in @c buffer. @c -1 means "large enough".
public:
  /**
   * @brief Creates a new StoreOption action.
   * @param parser_ the parser whose op_count should be updated.
   * @param options_ each Option @c o is chained into the linked list @c options_[o.desc->index]
   * @param buffer_ each Option is appended to this array as long as there's a free slot.
   * @param bufmax_ number of slots in @c buffer_. @c -1 means "large enough".
   */
  StoreOptionAction(Parser& parser_, Option options_[], Option buffer_[], int bufmax_) :
      parser(parser_), options(options_), buffer(buffer_), bufmax(bufmax_)
  {
    // find first empty slot in buffer (if any)
    int bufidx = 0;
    while ((bufmax < 0 || bufidx < bufmax) && buffer[bufidx])
      ++bufidx;

    // set parser's optionCount
    parser.op_count = bufidx;
  }

  bool perform(Option& option)
  {
    if (bufmax < 0 || parser.op_count < bufmax)
    {
      if (parser.op_count == 0x7fffffff)
        return false; // overflow protection: don't accept number of options that doesn't fit signed int

      buffer[parser.op_count] = option;
      int idx = buffer[parser.op_count].desc->index;
      if (options[idx])
        options[idx].append(buffer[parser.op_count]);
      else
        options[idx] = buffer[parser.op_count];
      ++parser.op_count;
    }
    return true; // NOTE: an option that is discarded because of a full buffer is not fatal
  }

  bool finished(int numargs, const char** args)
  {
    // only overwrite non-option argument list if there's at least 1
    // new non-option argument. Otherwise we keep the old list. This
    // makes it easy to use default non-option arguments.
    if (numargs > 0)
    {
      parser.nonop_count = numargs;
      parser.nonop_args = args;
    }

    return true;
  }
};

inline void Parser::parse(bool gnu, const Descriptor usage[], int argc, const char** argv, Option options[],
                          Option buffer[], int min_abbr_len, bool single_minus_longopt, int bufmax)
{
  StoreOptionAction action(*this, options, buffer, bufmax);
  err = !workhorse(gnu, usage, argc, argv, action, single_minus_longopt, true, min_abbr_len);
}

inline void Stats::add(bool gnu, const Descriptor usage[], int argc, const char** argv, int min_abbr_len,
                       bool single_minus_longopt)
{
  // determine size of options array. This is the greatest index used in the usage + 1
  int i = 0;
  while (usage[i].shortopt != 0)
  {
    if (usage[i].index + 1 >= options_max)
      options_max = (usage[i].index + 1) + 1; // 1 more than necessary as sentinel

    ++i;
  }

  CountOptionsAction action(&buffer_max);
  Parser::workhorse(gnu, usage, argc, argv, action, single_minus_longopt, false, min_abbr_len);
}

inline bool Parser::workhorse(bool gnu, const Descriptor usage[], int numargs, const char** args, Action& action,
                              bool single_minus_longopt, bool print_errors, int min_abbr_len)
{
  // protect against NULL pointer
  if (args == 0)
    numargs = 0;

  int nonops = 0;

  while (numargs != 0 && *args != 0)
  {
    const char* param = *args; // param can be --long-option, -srto or non-option argument

    // in POSIX mode the first non-option argument terminates the option list
    // a lone minus character is a non-option argument
    if (param[0] != '-' || param[1] == 0)
    {
      if (gnu)
      {
        ++nonops;
        ++args;
        if (numargs > 0)
          --numargs;
        continue;
      }
      else
        break;
    }

    // -- terminates the option list. The -- itself is skipped.
    if (param[1] == '-' && param[2] == 0)
    {
      shift(args, nonops);
      ++args;
      if (numargs > 0)
        --numargs;
      break;
    }

    bool handle_short_options;
    const char* longopt_name;
    if (param[1] == '-') // if --long-option
    {
      handle_short_options = false;
      longopt_name = param + 2;
    }
    else
    {
      handle_short_options = true;
      longopt_name = param + 1; //for testing a potential -long-option
    }

    bool try_single_minus_longopt = single_minus_longopt;
    bool have_more_args = (numargs > 1 || numargs < 0); // is referencing argv[1] valid?

    do // loop over short options in group, for long options the body is executed only once
    {
      int idx(0);

<<<<<<< HEAD
      const char* optarg = nullptr;
=======
      const char* optarg(nullptr);
>>>>>>> d98fe726

      /******************** long option **********************/
      if (handle_short_options == false || try_single_minus_longopt)
      {
        idx = 0;
        while (usage[idx].longopt != 0 && !streq(usage[idx].longopt, longopt_name))
          ++idx;

        if (usage[idx].longopt == 0 && min_abbr_len > 0) // if we should try to match abbreviated long options
        {
          int i1 = 0;
          while (usage[i1].longopt != 0 && !streqabbr(usage[i1].longopt, longopt_name, min_abbr_len))
            ++i1;
          if (usage[i1].longopt != 0)
          { // now test if the match is unambiguous by checking for another match
            int i2 = i1 + 1;
            while (usage[i2].longopt != 0 && !streqabbr(usage[i2].longopt, longopt_name, min_abbr_len))
              ++i2;

            if (usage[i2].longopt == 0) // if there was no second match it's unambiguous, so accept i1 as idx
              idx = i1;
          }
        }

        // if we found something, disable handle_short_options (only relevant if single_minus_longopt)
        if (usage[idx].longopt != 0)
          handle_short_options = false;

        try_single_minus_longopt = false; // prevent looking for longopt in the middle of shortopt group

        optarg = longopt_name;
        while (*optarg != 0 && *optarg != '=')
          ++optarg;
        if (*optarg == '=') // attached argument
          ++optarg;
        else
          // possibly detached argument
          optarg = (have_more_args ? args[1] : 0);
      }

      /************************ short option ***********************************/
      if (handle_short_options)
      {
        if (*++param == 0) // point at the 1st/next option character
          break; // end of short option group

        idx = 0;
        while (usage[idx].shortopt != 0 && !instr(*param, usage[idx].shortopt))
          ++idx;

        if (param[1] == 0) // if the potential argument is separate
          optarg = (have_more_args ? args[1] : 0);
        else
          // if the potential argument is attached
          optarg = param + 1;
      }

      const Descriptor* descriptor = &usage[idx];

      if (descriptor->shortopt == 0) /**************  unknown option ********************/
      {
        // look for dummy entry (shortopt == "" and longopt == "") to use as Descriptor for unknown options
        idx = 0;
        while (usage[idx].shortopt != 0 && (usage[idx].shortopt[0] != 0 || usage[idx].longopt[0] != 0))
          ++idx;
        descriptor = (usage[idx].shortopt == 0 ? 0 : &usage[idx]);
      }

      if (descriptor != 0)
      {
        Option option(descriptor, param, optarg);
        switch (descriptor->check_arg(option, print_errors))
        {
          case ARG_ILLEGAL:
            return false; // fatal
          case ARG_OK:
            // skip one element of the argument vector, if it's a separated argument
            if (optarg != 0 && have_more_args && optarg == args[1])
            {
              shift(args, nonops);
              if (numargs > 0)
                --numargs;
              ++args;
            }

            // No further short options are possible after an argument
            handle_short_options = false;

            break;
          case ARG_IGNORE:
          case ARG_NONE:
            option.arg = 0;
            break;
        }

        if (!action.perform(option))
          return false;
      }

    } while (handle_short_options);

    shift(args, nonops);
    ++args;
    if (numargs > 0)
      --numargs;

  } // while

  if (numargs > 0 && *args == 0) // It's a bug in the caller if numargs is greater than the actual number
    numargs = 0; // of arguments, but as a service to the user we fix this if we spot it.

  if (numargs < 0) // if we don't know the number of remaining non-option arguments
  { // we need to count them
    numargs = 0;
    while (args[numargs] != 0)
      ++numargs;
  }

  return action.finished(numargs + nonops, args - nonops);
}

/**
 * @internal
 * @brief The implementation of option::printUsage().
 */
struct PrintUsageImplementation
{
  /**
   * @internal
   * @brief Interface for Functors that write (part of) a string somewhere.
   */
  struct IStringWriter
  {
    /**
     * @brief Writes the given number of chars beginning at the given pointer somewhere.
     */
    virtual void operator()(const char*, int)
    {
    }
  };

  /**
   * @internal
   * @brief Encapsulates a function with signature <code>func(string, size)</code> where
   * string can be initialized with a const char* and size with an int.
   */
  template<typename Function>
  struct FunctionWriter: public IStringWriter
  {
    Function* write;

    virtual void operator()(const char* str, int size)
    {
      (*write)(str, size);
    }

    FunctionWriter(Function* w) :
        write(w)
    {
    }
  };

  /**
   * @internal
   * @brief Encapsulates a reference to an object with a <code>write(string, size)</code>
   * method like that of @c std::ostream.
   */
  template<typename OStream>
  struct OStreamWriter: public IStringWriter
  {
    OStream& ostream;

    virtual void operator()(const char* str, int size)
    {
      ostream.write(str, size);
    }

    OStreamWriter(OStream& o) :
        ostream(o)
    {
    }
  };

  /**
   * @internal
   * @brief Like OStreamWriter but encapsulates a @c const reference, which is
   * typically a temporary object of a user class.
   */
  template<typename Temporary>
  struct TemporaryWriter: public IStringWriter
  {
    const Temporary& userstream;

    virtual void operator()(const char* str, int size)
    {
      userstream.write(str, size);
    }

    TemporaryWriter(const Temporary& u) :
        userstream(u)
    {
    }
  };

  /**
   * @internal
   * @brief Encapsulates a function with the signature <code>func(fd, string, size)</code> (the
   * signature of the @c write() system call)
   * where fd can be initialized from an int, string from a const char* and size from an int.
   */
  template<typename Syscall>
  struct SyscallWriter: public IStringWriter
  {
    Syscall* write;
    int fd;

    virtual void operator()(const char* str, int size)
    {
      (*write)(fd, str, size);
    }

    SyscallWriter(Syscall* w, int f) :
        write(w), fd(f)
    {
    }
  };

  /**
   * @internal
   * @brief Encapsulates a function with the same signature as @c std::fwrite().
   */
  template<typename Function, typename Stream>
  struct StreamWriter: public IStringWriter
  {
    Function* fwrite;
    Stream* stream;

    virtual void operator()(const char* str, int size)
    {
      (*fwrite)(str, size, 1, stream);
    }

    StreamWriter(Function* w, Stream* s) :
        fwrite(w), stream(s)
    {
    }
  };

  /**
   * @internal
   * @brief Sets <code> i1 = max(i1, i2) </code>
   */
  static void upmax(int& i1, int i2)
  {
    i1 = (i1 >= i2 ? i1 : i2);
  }

  /**
   * @internal
   * @brief Moves the "cursor" to column @c want_x assuming it is currently at column @c x
   * and sets @c x=want_x .
   * If <code> x > want_x </code>, a line break is output before indenting.
   *
   * @param write Spaces and possibly a line break are written via this functor to get
   *        the desired indentation @c want_x .
   * @param[in,out] x the current indentation. Set to @c want_x by this method.
   * @param want_x the desired indentation.
   */
  static void indent(IStringWriter& write, int& x, int want_x)
  {
    int indent = want_x - x;
    if (indent < 0)
    {
      write("\n", 1);
      indent = want_x;
    }

    if (indent > 0)
    {
      char space = ' ';
      for (int i = 0; i < indent; ++i)
        write(&space, 1);
      x = want_x;
    }
  }

  /**
   * @brief Returns true if ch is the unicode code point of a wide character.
   *
   * @note
   * The following character ranges are treated as wide
   * @code
   * 1100..115F
   * 2329..232A  (just 2 characters!)
   * 2E80..A4C6  except for 303F
   * A960..A97C
   * AC00..D7FB
   * F900..FAFF
   * FE10..FE6B
   * FF01..FF60
   * FFE0..FFE6
   * 1B000......
   * @endcode
   */
  static bool isWideChar(unsigned ch)
  {
    if (ch == 0x303F)
      return false;

    return ((0x1100 <= ch && ch <= 0x115F) || (0x2329 <= ch && ch <= 0x232A) || (0x2E80 <= ch && ch <= 0xA4C6)
        || (0xA960 <= ch && ch <= 0xA97C) || (0xAC00 <= ch && ch <= 0xD7FB) || (0xF900 <= ch && ch <= 0xFAFF)
        || (0xFE10 <= ch && ch <= 0xFE6B) || (0xFF01 <= ch && ch <= 0xFF60) || (0xFFE0 <= ch && ch <= 0xFFE6)
        || (0x1B000 <= ch));
  }

  /**
   * @internal
   * @brief Splits a @c Descriptor[] array into tables, rows, lines and columns and
   * iterates over these components.
   *
   * The top-level organizational unit is the @e table.
   * A table begins at a Descriptor with @c help!=NULL and extends up to
   * a Descriptor with @c help==NULL.
   *
   * A table consists of @e rows. Due to line-wrapping and explicit breaks
   * a row may take multiple lines on screen. Rows within the table are separated
   * by \\n. They never cross Descriptor boundaries. This means a row ends either
   * at \\n or the 0 at the end of the help string.
   *
   * A row consists of columns/cells. Columns/cells within a row are separated by \\t.
   * Line breaks within a cell are marked by \\v.
   *
   * Rows in the same table need not have the same number of columns/cells. The
   * extreme case are interjections, which are rows that contain neither \\t nor \\v.
   * These are NOT treated specially by LinePartIterator, but they are treated
   * specially by printUsage().
   *
   * LinePartIterator iterates through the usage at 3 levels: table, row and part.
   * Tables and rows are as described above. A @e part is a line within a cell.
   * LinePartIterator iterates through 1st parts of all cells, then through the 2nd
   * parts of all cells (if any),... @n
   * Example: The row <code> "1 \v 3 \t 2 \v 4" </code> has 2 cells/columns and 4 parts.
   * The parts will be returned in the order 1, 2, 3, 4.
   *
   * It is possible that some cells have fewer parts than others. In this case
   * LinePartIterator will "fill up" these cells with 0-length parts. IOW, LinePartIterator
   * always returns the same number of parts for each column. Note that this is different
   * from the way rows and columns are handled. LinePartIterator does @e not guarantee that
   * the same number of columns will be returned for each row.
   *
   */
  class LinePartIterator
  {
    const Descriptor* tablestart; //!< The 1st descriptor of the current table.
    const Descriptor* rowdesc; //!< The Descriptor that contains the current row.
    const char* rowstart; //!< Ptr to 1st character of current row within rowdesc->help.
    const char* ptr; //!< Ptr to current part within the current row.
    int col; //!< Index of current column.
    int len; //!< Length of the current part (that ptr points at) in BYTES
    int screenlen; //!< Length of the current part in screen columns (taking narrow/wide chars into account).
    int max_line_in_block; //!< Greatest index of a line within the block. This is the number of \\v within the cell with the most \\vs.
    int line_in_block; //!< Line index within the current cell of the current part.
    int target_line_in_block; //!< Line index of the parts we should return to the user on this iteration.
    bool hit_target_line; //!< Flag whether we encountered a part with line index target_line_in_block in the current cell.

    /**
     * @brief Determines the byte and character lengths of the part at @ref ptr and
     * stores them in @ref len and @ref screenlen respectively.
     */
    void update_length()
    {
      screenlen = 0;
      for (len = 0; ptr[len] != 0 && ptr[len] != '\v' && ptr[len] != '\t' && ptr[len] != '\n'; ++len)
      {
        ++screenlen;
        unsigned ch = (unsigned char) ptr[len];
        if (ch > 0xC1) // everything <= 0xC1 (yes, even 0xC1 itself) is not a valid UTF-8 start byte
        {
          // int __builtin_clz (unsigned int x)
          // Returns the number of leading 0-bits in x, starting at the most significant bit
          unsigned mask = (unsigned) -1 >> __builtin_clz(ch ^ 0xff);
          ch = ch & mask; // mask out length bits, we don't verify their correctness
          while (((unsigned char) ptr[len + 1] ^ 0x80) <= 0x3F) // while next byte is continuation byte
          {
            ch = (ch << 6) ^ (unsigned char) ptr[len + 1] ^ 0x80; // add continuation to char code
            ++len;
          }
          // ch is the decoded unicode code point
          if (ch >= 0x1100 && isWideChar(ch)) // the test for 0x1100 is here to avoid the function call in the Latin case
            ++screenlen;
        }
      }
    }

  public:
    //! @brief Creates an iterator for @c usage.
    LinePartIterator(const Descriptor usage[]) :
        tablestart(usage), rowdesc(0), rowstart(0), ptr(0), col(-1), len(0), max_line_in_block(0), line_in_block(0),
        target_line_in_block(0), hit_target_line(true)
    {
    }

    /**
     * @brief Moves iteration to the next table (if any). Has to be called once on a new
     * LinePartIterator to move to the 1st table.
     * @retval false if moving to next table failed because no further table exists.
     */
    bool nextTable()
    {
      // If this is NOT the first time nextTable() is called after the constructor,
      // then skip to the next table break (i.e. a Descriptor with help == 0)
      if (rowdesc != 0)
      {
        while (tablestart->help != 0 && tablestart->shortopt != 0)
          ++tablestart;
      }

      // Find the next table after the break (if any)
      while (tablestart->help == 0 && tablestart->shortopt != 0)
        ++tablestart;

      restartTable();
      return rowstart != 0;
    }

    /**
     * @brief Reset iteration to the beginning of the current table.
     */
    void restartTable()
    {
      rowdesc = tablestart;
      rowstart = tablestart->help;
      ptr = 0;
    }

    /**
     * @brief Moves iteration to the next row (if any). Has to be called once after each call to
     * @ref nextTable() to move to the 1st row of the table.
     * @retval false if moving to next row failed because no further row exists.
     */
    bool nextRow()
    {
      if (ptr == 0)
      {
        restartRow();
        return rowstart != 0;
      }

      while (*ptr != 0 && *ptr != '\n')
        ++ptr;

      if (*ptr == 0)
      {
        if ((rowdesc + 1)->help == 0) // table break
          return false;

        ++rowdesc;
        rowstart = rowdesc->help;
      }
      else // if (*ptr == '\n')
      {
        rowstart = ptr + 1;
      }

      restartRow();
      return true;
    }

    /**
     * @brief Reset iteration to the beginning of the current row.
     */
    void restartRow()
    {
      ptr = rowstart;
      col = -1;
      len = 0;
      screenlen = 0;
      max_line_in_block = 0;
      line_in_block = 0;
      target_line_in_block = 0;
      hit_target_line = true;
    }

    /**
     * @brief Moves iteration to the next part (if any). Has to be called once after each call to
     * @ref nextRow() to move to the 1st part of the row.
     * @retval false if moving to next part failed because no further part exists.
     *
     * See @ref LinePartIterator for details about the iteration.
     */
    bool next()
    {
      if (ptr == 0)
        return false;

      if (col == -1)
      {
        col = 0;
        update_length();
        return true;
      }

      ptr += len;
      while (true)
      {
        switch (*ptr)
        {
          case '\v':
            upmax(max_line_in_block, ++line_in_block);
            ++ptr;
            break;
          case '\t':
            if (!hit_target_line) // if previous column did not have the targetline
            { // then "insert" a 0-length part
              update_length();
              hit_target_line = true;
              return true;
            }

            hit_target_line = false;
            line_in_block = 0;
            ++col;
            ++ptr;
            break;
          case 0:
          case '\n':
            if (!hit_target_line) // if previous column did not have the targetline
            { // then "insert" a 0-length part
              update_length();
              hit_target_line = true;
              return true;
            }

            if (++target_line_in_block > max_line_in_block)
            {
              update_length();
              return false;
            }

            hit_target_line = false;
            line_in_block = 0;
            col = 0;
            ptr = rowstart;
            continue;
          default:
            ++ptr;
            continue;
        } // switch

        if (line_in_block == target_line_in_block)
        {
          update_length();
          hit_target_line = true;
          return true;
        }
      } // while
    }

    /**
     * @brief Returns the index (counting from 0) of the column in which
     * the part pointed to by @ref data() is located.
     */
    int column()
    {
      return col;
    }

    /**
     * @brief Returns the index (counting from 0) of the line within the current column
     * this part belongs to.
     */
    int line()
    {
      return target_line_in_block; // NOT line_in_block !!! It would be wrong if !hit_target_line
    }

    /**
     * @brief Returns the length of the part pointed to by @ref data() in raw chars (not UTF-8 characters).
     */
    int length()
    {
      return len;
    }

    /**
     * @brief Returns the width in screen columns of the part pointed to by @ref data().
     * Takes multi-byte UTF-8 sequences and wide characters into account.
     */
    int screenLength()
    {
      return screenlen;
    }

    /**
     * @brief Returns the current part of the iteration.
     */
    const char* data()
    {
      return ptr;
    }
  };

  /**
   * @internal
   * @brief Takes input and line wraps it, writing out one line at a time so that
   * it can be interleaved with output from other columns.
   *
   * The LineWrapper is used to handle the last column of each table as well as interjections.
   * The LineWrapper is called once for each line of output. If the data given to it fits
   * into the designated width of the last column it is simply written out. If there
   * is too much data, an appropriate split point is located and only the data up to this
   * split point is written out. The rest of the data is queued for the next line.
   * That way the last column can be line wrapped and interleaved with data from
   * other columns. The following example makes this clearer:
   * @code
   * Column 1,1    Column 2,1     This is a long text
   * Column 1,2    Column 2,2     that does not fit into
   *                              a single line.
   * @endcode
   *
   * The difficulty in producing this output is that the whole string
   * "This is a long text that does not fit into a single line" is the
   * 1st and only part of column 3. In order to produce the above
   * output the string must be output piecemeal, interleaved with
   * the data from the other columns.
   */
  class LineWrapper
  {
    static const int bufmask = 15; //!< Must be a power of 2 minus 1.
    /**
     * @brief Ring buffer for length component of pair (data, length).
     */
    int lenbuf[bufmask + 1];
    /**
     * @brief Ring buffer for data component of pair (data, length).
     */
    const char* datbuf[bufmask + 1];
    /**
     * @brief The indentation of the column to which the LineBuffer outputs. LineBuffer
     * assumes that the indentation has already been written when @ref process()
     * is called, so this value is only used when a buffer flush requires writing
     * additional lines of output.
     */
    int x;
    /**
     * @brief The width of the column to line wrap.
     */
    int width;
    int head; //!< @brief index for next write
    int tail; //!< @brief index for next read - 1 (i.e. increment tail BEFORE read)

    /**
     * @brief Multiple methods of LineWrapper may decide to flush part of the buffer to
     * free up space. The contract of process() says that only 1 line is output. So
     * this variable is used to track whether something has output a line. It is
     * reset at the beginning of process() and checked at the end to decide if
     * output has already occurred or is still needed.
     */
    bool wrote_something;

    bool buf_empty()
    {
      return ((tail + 1) & bufmask) == head;
    }

    bool buf_full()
    {
      return tail == head;
    }

    void buf_store(const char* data, int len)
    {
      lenbuf[head] = len;
      datbuf[head] = data;
      head = (head + 1) & bufmask;
    }

    //! @brief Call BEFORE reading ...buf[tail].
    void buf_next()
    {
      tail = (tail + 1) & bufmask;
    }

    /**
     * @brief Writes (data,len) into the ring buffer. If the buffer is full, a single line
     * is flushed out of the buffer into @c write.
     */
    void output(IStringWriter& write, const char* data, int len)
    {
      if (buf_full())
        write_one_line(write);

      buf_store(data, len);
    }

    /**
     * @brief Writes a single line of output from the buffer to @c write.
     */
    void write_one_line(IStringWriter& write)
    {
      if (wrote_something) // if we already wrote something, we need to start a new line
      {
        write("\n", 1);
        int _ = 0;
        indent(write, _, x);
      }

      if (!buf_empty())
      {
        buf_next();
        write(datbuf[tail], lenbuf[tail]);
      }

      wrote_something = true;
    }
  public:

    /**
     * @brief Writes out all remaining data from the LineWrapper using @c write.
     * Unlike @ref process() this method indents all lines including the first and
     * will output a \\n at the end (but only if something has been written).
     */
    void flush(IStringWriter& write)
    {
      if (buf_empty())
        return;
      int _ = 0;
      indent(write, _, x);
      wrote_something = false;
      while (!buf_empty())
        write_one_line(write);
      write("\n", 1);
    }

    /**
     * @brief Process, wrap and output the next piece of data.
     *
     * process() will output at least one line of output. This is not necessarily
     * the @c data passed in. It may be data queued from a prior call to process().
     * If the internal buffer is full, more than 1 line will be output.
     *
     * process() assumes that the a proper amount of indentation has already been
     * output. It won't write any further indentation before the 1st line. If
     * more than 1 line is written due to buffer constraints, the lines following
     * the first will be indented by this method, though.
     *
     * No \\n is written by this method after the last line that is written.
     *
     * @param write where to write the data.
     * @param data the new chunk of data to write.
     * @param len the length of the chunk of data to write.
     */
    void process(IStringWriter& write, const char* data, int len)
    {
      wrote_something = false;

      while (len > 0)
      {
        if (len <= width) // quick test that works because utf8width <= len (all wide chars have at least 2 bytes)
        {
          output(write, data, len);
          len = 0;
        }
        else // if (len > width)  it's possible (but not guaranteed) that utf8len > width
        {
          int utf8width = 0;
          int maxi = 0;
          while (maxi < len && utf8width < width)
          {
            int charbytes = 1;
            unsigned ch = (unsigned char) data[maxi];
            if (ch > 0xC1) // everything <= 0xC1 (yes, even 0xC1 itself) is not a valid UTF-8 start byte
            {
              // int __builtin_clz (unsigned int x)
              // Returns the number of leading 0-bits in x, starting at the most significant bit
              unsigned mask = (unsigned) -1 >> __builtin_clz(ch ^ 0xff);
              ch = ch & mask; // mask out length bits, we don't verify their correctness
              while ((maxi + charbytes < len) && //
                  (((unsigned char) data[maxi + charbytes] ^ 0x80) <= 0x3F)) // while next byte is continuation byte
              {
                ch = (ch << 6) ^ (unsigned char) data[maxi + charbytes] ^ 0x80; // add continuation to char code
                ++charbytes;
              }
              // ch is the decoded unicode code point
              if (ch >= 0x1100 && isWideChar(ch)) // the test for 0x1100 is here to avoid the function call in the Latin case
              {
                if (utf8width + 2 > width)
                  break;
                ++utf8width;
              }
            }
            ++utf8width;
            maxi += charbytes;
          }

          // data[maxi-1] is the last byte of the UTF-8 sequence of the last character that fits
          // onto the 1st line. If maxi == len, all characters fit on the line.

          if (maxi == len)
          {
            output(write, data, len);
            len = 0;
          }
          else // if (maxi < len)  at least 1 character (data[maxi] that is) doesn't fit on the line
          {
            int i;
            for (i = maxi; i >= 0; --i)
              if (data[i] == ' ')
                break;

            if (i >= 0)
            {
              output(write, data, i);
              data += i + 1;
              len -= i + 1;
            }
            else // did not find a space to split at => split before data[maxi]
            { // data[maxi] is always the beginning of a character, never a continuation byte
              output(write, data, maxi);
              data += maxi;
              len -= maxi;
            }
          }
        }
      }
      if (!wrote_something) // if we didn't already write something to make space in the buffer
        write_one_line(write); // write at most one line of actual output
    }

    /**
     * @brief Constructs a LineWrapper that wraps its output to fit into
     * screen columns @c x1 (incl.) to @c x2 (excl.).
     *
     * @c x1 gives the indentation LineWrapper uses if it needs to indent.
     */
    LineWrapper(int x1, int x2) :
        x(x1), width(x2 - x1), head(0), tail(bufmask)
    {
      if (width < 2) // because of wide characters we need at least width 2 or the code breaks
        width = 2;
    }
  };

  /**
   * @internal
   * @brief This is the implementation that is shared between all printUsage() templates.
   * Because all printUsage() templates share this implementation, there is no template bloat.
   */
  static void printUsage(IStringWriter& write, const Descriptor usage[], int width = 80, //
                         int last_column_min_percent = 50, int last_column_own_line_max_percent = 75)
  {
    if (width < 1) // protect against nonsense values
      width = 80;

    if (width > 10000) // protect against overflow in the following computation
      width = 10000;

    int last_column_min_width = ((width * last_column_min_percent) + 50) / 100;
    int last_column_own_line_max_width = ((width * last_column_own_line_max_percent) + 50) / 100;
    if (last_column_own_line_max_width == 0)
      last_column_own_line_max_width = 1;

    LinePartIterator part(usage);
    while (part.nextTable())
    {

      /***************** Determine column widths *******************************/

      const int maxcolumns = 8; // 8 columns are enough for everyone
      int col_width[maxcolumns];
      int lastcolumn;
      int leftwidth;
      int overlong_column_threshold = 10000;
      do
      {
        lastcolumn = 0;
        for (int i = 0; i < maxcolumns; ++i)
          col_width[i] = 0;

        part.restartTable();
        while (part.nextRow())
        {
          while (part.next())
          {
            if (part.column() < maxcolumns)
            {
              upmax(lastcolumn, part.column());
              if (part.screenLength() < overlong_column_threshold)
                // We don't let rows that don't use table separators (\t or \v) influence
                // the width of column 0. This allows the user to interject section headers
                // or explanatory paragraphs that do not participate in the table layout.
                if (part.column() > 0 || part.line() > 0 || part.data()[part.length()] == '\t'
                    || part.data()[part.length()] == '\v')
                  upmax(col_width[part.column()], part.screenLength());
            }
          }
        }

        /*
         * If the last column doesn't fit on the same
         * line as the other columns, we can fix that by starting it on its own line.
         * However we can't do this for any of the columns 0..lastcolumn-1.
         * If their sum exceeds the maximum width we try to fix this by iteratively
         * ignoring the widest line parts in the width determination until
         * we arrive at a series of column widths that fit into one line.
         * The result is a layout where everything is nicely formatted
         * except for a few overlong fragments.
         * */

        leftwidth = 0;
        overlong_column_threshold = 0;
        for (int i = 0; i < lastcolumn; ++i)
        {
          leftwidth += col_width[i];
          upmax(overlong_column_threshold, col_width[i]);
        }

      } while (leftwidth > width);

      /**************** Determine tab stops and last column handling **********************/

      int tabstop[maxcolumns];
      tabstop[0] = 0;
      for (int i = 1; i < maxcolumns; ++i)
        tabstop[i] = tabstop[i - 1] + col_width[i - 1];

      int rightwidth = width - tabstop[lastcolumn];
      bool print_last_column_on_own_line = false;
      if (rightwidth < last_column_min_width &&  // if we don't have the minimum requested width for the last column
            ( col_width[lastcolumn] == 0 ||      // and all last columns are > overlong_column_threshold
              rightwidth < col_width[lastcolumn] // or there is at least one last column that requires more than the space available
            )
          )
      {
        print_last_column_on_own_line = true;
        rightwidth = last_column_own_line_max_width;
      }

      // If lastcolumn == 0 we must disable print_last_column_on_own_line because
      // otherwise 2 copies of the last (and only) column would be output.
      // Actually this is just defensive programming. It is currently not
      // possible that lastcolumn==0 and print_last_column_on_own_line==true
      // at the same time, because lastcolumn==0 => tabstop[lastcolumn] == 0 =>
      // rightwidth==width => rightwidth>=last_column_min_width  (unless someone passes
      // a bullshit value >100 for last_column_min_percent) => the above if condition
      // is false => print_last_column_on_own_line==false
      if (lastcolumn == 0)
        print_last_column_on_own_line = false;

      LineWrapper lastColumnLineWrapper(width - rightwidth, width);
      LineWrapper interjectionLineWrapper(0, width);

      part.restartTable();

      /***************** Print out all rows of the table *************************************/

      while (part.nextRow())
      {
        int x = -1;
        while (part.next())
        {
          if (part.column() > lastcolumn)
            continue; // drop excess columns (can happen if lastcolumn == maxcolumns-1)

          if (part.column() == 0)
          {
            if (x >= 0)
              write("\n", 1);
            x = 0;
          }

          indent(write, x, tabstop[part.column()]);

          if ((part.column() < lastcolumn)
              && (part.column() > 0 || part.line() > 0 || part.data()[part.length()] == '\t'
                  || part.data()[part.length()] == '\v'))
          {
            write(part.data(), part.length());
            x += part.screenLength();
          }
          else // either part.column() == lastcolumn or we are in the special case of
               // an interjection that doesn't contain \v or \t
          {
            // NOTE: This code block is not necessarily executed for
            // each line, because some rows may have fewer columns.

            LineWrapper& lineWrapper = (part.column() == 0) ? interjectionLineWrapper : lastColumnLineWrapper;

            if (!print_last_column_on_own_line || part.column() != lastcolumn)
              lineWrapper.process(write, part.data(), part.length());
          }
        } // while

        if (print_last_column_on_own_line)
        {
          part.restartRow();
          while (part.next())
          {
            if (part.column() == lastcolumn)
            {
              write("\n", 1);
              int _ = 0;
              indent(write, _, width - rightwidth);
              lastColumnLineWrapper.process(write, part.data(), part.length());
            }
          }
        }

        write("\n", 1);
        lastColumnLineWrapper.flush(write);
        interjectionLineWrapper.flush(write);
      }
    }
  }

}
;

/**
 * @brief Outputs a nicely formatted usage string with support for multi-column formatting
 * and line-wrapping.
 *
 * printUsage() takes the @c help texts of a Descriptor[] array and formats them into
 * a usage message, wrapping lines to achieve the desired output width.
 *
 * <b>Table formatting:</b>
 *
 * Aside from plain strings which are simply line-wrapped, the usage may contain tables. Tables
 * are used to align elements in the output.
 *
 * @code
 * // Without a table. The explanatory texts are not aligned.
 * -c, --create  |Creates something.
 * -k, --kill  |Destroys something.
 *
 * // With table formatting. The explanatory texts are aligned.
 * -c, --create  |Creates something.
 * -k, --kill    |Destroys something.
 * @endcode
 *
 * Table formatting removes the need to pad help texts manually with spaces to achieve
 * alignment. To create a table, simply insert \\t (tab) characters to separate the cells
 * within a row.
 *
 * @code
 * const option::Descriptor usage[] = {
 * {..., "-c, --create  \tCreates something." },
 * {..., "-k, --kill  \tDestroys something." }, ...
 * @endcode
 *
 * Note that you must include the minimum amount of space desired between cells yourself.
 * Table formatting will insert further spaces as needed to achieve alignment.
 *
 * You can insert line breaks within cells by using \\v (vertical tab).
 *
 * @code
 * const option::Descriptor usage[] = {
 * {..., "-c,\v--create  \tCreates\vsomething." },
 * {..., "-k,\v--kill  \tDestroys\vsomething." }, ...
 *
 * // results in
 *
 * -c,       Creates
 * --create  something.
 * -k,       Destroys
 * --kill    something.
 * @endcode
 *
 * You can mix lines that do not use \\t or \\v with those that do. The plain
 * lines will not mess up the table layout. Alignment of the table columns will
 * be maintained even across these interjections.
 *
 * @code
 * const option::Descriptor usage[] = {
 * {..., "-c, --create  \tCreates something." },
 * {..., "----------------------------------" },
 * {..., "-k, --kill  \tDestroys something." }, ...
 *
 * // results in
 *
 * -c, --create  Creates something.
 * ----------------------------------
 * -k, --kill    Destroys something.
 * @endcode
 *
 * You can have multiple tables within the same usage whose columns are
 * aligned independently. Simply insert a dummy Descriptor with @c help==0.
 *
 * @code
 * const option::Descriptor usage[] = {
 * {..., "Long options:" },
 * {..., "--very-long-option  \tDoes something long." },
 * {..., "--ultra-super-mega-long-option  \tTakes forever to complete." },
 * {..., 0 }, // ---------- table break -----------
 * {..., "Short options:" },
 * {..., "-s  \tShort." },
 * {..., "-q  \tQuick." }, ...
 *
 * // results in
 *
 * Long options:
 * --very-long-option              Does something long.
 * --ultra-super-mega-long-option  Takes forever to complete.
 * Short options:
 * -s  Short.
 * -q  Quick.
 *
 * // Without the table break it would be
 *
 * Long options:
 * --very-long-option              Does something long.
 * --ultra-super-mega-long-option  Takes forever to complete.
 * Short options:
 * -s                              Short.
 * -q                              Quick.
 * @endcode
 *
 * <b>Output methods:</b>
 *
 * Because TheLeanMeanC++Option parser is freestanding, you have to provide the means for
 * output in the first argument(s) to printUsage(). Because printUsage() is implemented as
 * a set of template functions, you have great flexibility in your choice of output
 * method. The following example demonstrates typical uses. Anything that's similar enough
 * will work.
 *
 * @code
 * #include <unistd.h>  // write()
 * #include <iostream>  // cout
 * #include <sstream>   // ostringstream
 * #include <cstdio>    // fwrite()
 *
 *
 * void my_write(const char* str, int size) {
 *   fwrite(str, size, 1, stdout);
 * }
 *
 * struct MyWriter {
 *   void write(const char* buf, size_t size) const {
 *      fwrite(str, size, 1, stdout);
 *   }
 * };
 *
 * struct MyWriteFunctor {
 *   void operator()(const char* buf, size_t size) {
 *      fwrite(str, size, 1, stdout);
 *   }
 * };
 * ...
 * printUsage(my_write, usage);    // custom write function
 * printUsage(MyWriter(), usage);  // temporary of a custom class
 * MyWriter writer;
 * printUsage(writer, usage);      // custom class object
 * MyWriteFunctor wfunctor;
 * printUsage(&wfunctor, usage);   // custom functor
 * printUsage(write, 1, usage);    // write() to file descriptor 1
 * printUsage(cout, usage);        // an ostream&
 * printUsage(fwrite, stdout, usage);  // fwrite() to stdout
 * ostringstream sstr;
 * printUsage(sstr, usage);        // an ostringstream&
 *
 * @endcode
 *
 * @par Notes:
 * @li the @c write() method of a class that is to be passed as a temporary
 *     as @c MyWriter() is in the example, must be a @c const method, because
 *     temporary objects are passed as const reference. This only applies to
 *     temporary objects that are created and destroyed in the same statement.
 *     If you create an object like @c writer in the example, this restriction
 *     does not apply.
 * @li a functor like @c MyWriteFunctor in the example must be passed as a pointer.
 *     This differs from the way functors are passed to e.g. the STL algorithms.
 * @li All printUsage() templates are tiny wrappers around a shared non-template implementation.
 *     So there's no penalty for using different versions in the same program.
 * @li printUsage() always interprets Descriptor::help as UTF-8 and always produces UTF-8-encoded
 *     output. If your system uses a different charset, you must do your own conversion. You
 *     may also need to change the font of the console to see non-ASCII characters properly.
 *     This is particularly true for Windows.
 * @li @b Security @b warning: Do not insert untrusted strings (such as user-supplied arguments)
 *     into the usage. printUsage() has no protection against malicious UTF-8 sequences.
 *
 * @param prn The output method to use. See the examples above.
 * @param usage the Descriptor[] array whose @c help texts will be formatted.
 * @param width the maximum number of characters per output line. Note that this number is
 *        in actual characters, not bytes. printUsage() supports UTF-8 in @c help and will
 *        count multi-byte UTF-8 sequences properly. Asian wide characters are counted
 *        as 2 characters.
 * @param last_column_min_percent (0-100) The minimum percentage of @c width that should be available
 *        for the last column (which typically contains the textual explanation of an option).
 *        If less space is available, the last column will be printed on its own line, indented
 *        according to @c last_column_own_line_max_percent.
 * @param last_column_own_line_max_percent (0-100) If the last column is printed on its own line due to
 *        less than @c last_column_min_percent of the width being available, then only
 *        @c last_column_own_line_max_percent of the extra line(s) will be used for the
 *        last column's text. This ensures an indentation. See example below.
 *
 * @code
 * // width=20, last_column_min_percent=50 (i.e. last col. min. width=10)
 * --3456789 1234567890
 *           1234567890
 *
 * // width=20, last_column_min_percent=75 (i.e. last col. min. width=15)
 * // last_column_own_line_max_percent=75
 * --3456789
 *      123456789012345
 *      67890
 *
 * // width=20, last_column_min_percent=75 (i.e. last col. min. width=15)
 * // last_column_own_line_max_percent=33 (i.e. max. 5)
 * --3456789
 *                12345
 *                67890
 *                12345
 *                67890
 * @endcode
 */
template<typename OStream>
void printUsage(OStream& prn, const Descriptor usage[], int width = 80, int last_column_min_percent = 50,
                int last_column_own_line_max_percent = 75)
{
  PrintUsageImplementation::OStreamWriter<OStream> write(prn);
  PrintUsageImplementation::printUsage(write, usage, width, last_column_min_percent, last_column_own_line_max_percent);
}

template<typename Function>
void printUsage(Function* prn, const Descriptor usage[], int width = 80, int last_column_min_percent = 50,
                int last_column_own_line_max_percent = 75)
{
  PrintUsageImplementation::FunctionWriter<Function> write(prn);
  PrintUsageImplementation::printUsage(write, usage, width, last_column_min_percent, last_column_own_line_max_percent);
}

template<typename Temporary>
void printUsage(const Temporary& prn, const Descriptor usage[], int width = 80, int last_column_min_percent = 50,
                int last_column_own_line_max_percent = 75)
{
  PrintUsageImplementation::TemporaryWriter<Temporary> write(prn);
  PrintUsageImplementation::printUsage(write, usage, width, last_column_min_percent, last_column_own_line_max_percent);
}

template<typename Syscall>
void printUsage(Syscall* prn, int fd, const Descriptor usage[], int width = 80, int last_column_min_percent = 50,
                int last_column_own_line_max_percent = 75)
{
  PrintUsageImplementation::SyscallWriter<Syscall> write(prn, fd);
  PrintUsageImplementation::printUsage(write, usage, width, last_column_min_percent, last_column_own_line_max_percent);
}

template<typename Function, typename Stream>
void printUsage(Function* prn, Stream* stream, const Descriptor usage[], int width = 80, int last_column_min_percent =
                    50,
                int last_column_own_line_max_percent = 75)
{
  PrintUsageImplementation::StreamWriter<Function, Stream> write(prn, stream);
  PrintUsageImplementation::printUsage(write, usage, width, last_column_min_percent, last_column_own_line_max_percent);
}

}
// namespace option

#endif /* OPTIONPARSER_H_ */<|MERGE_RESOLUTION|>--- conflicted
+++ resolved
@@ -1558,11 +1558,7 @@
     {
       int idx(0);
 
-<<<<<<< HEAD
       const char* optarg = nullptr;
-=======
-      const char* optarg(nullptr);
->>>>>>> d98fe726
 
       /******************** long option **********************/
       if (handle_short_options == false || try_single_minus_longopt)
